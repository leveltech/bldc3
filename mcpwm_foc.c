/*
	Copyright 2016 - 2020 Benjamin Vedder	benjamin@vedder.se

	This file is part of the VESC firmware.

	The VESC firmware is free software: you can redistribute it and/or modify
    it under the terms of the GNU General Public License as published by
    the Free Software Foundation, either version 3 of the License, or
    (at your option) any later version.

    The VESC firmware is distributed in the hope that it will be useful,
    but WITHOUT ANY WARRANTY; without even the implied warranty of
    MERCHANTABILITY or FITNESS FOR A PARTICULAR PURPOSE.  See the
    GNU General Public License for more details.

    You should have received a copy of the GNU General Public License
    along with this program.  If not, see <http://www.gnu.org/licenses/>.
    */

#ifndef _GNU_SOURCE
#define _GNU_SOURCE
#endif

#include "mcpwm_foc.h"
#include "mc_interface.h"
#include "ch.h"
#include "hal.h"
#include "stm32f4xx_conf.h"
#include "digital_filter.h"
#include "utils.h"
#include "ledpwm.h"
#include "terminal.h"
#include "encoder.h"
#include "commands.h"
#include "timeout.h"
#include "timer.h"
#include <math.h>
#include <string.h>
#include <stdlib.h>
#include <stdio.h>
#include "virtual_motor.h"
#include "digital_filter.h"

// Private types
typedef struct {
	float id_target;
	float iq_target;
	float max_duty;
	float duty_now;
	float phase;
	float i_alpha;
	float i_beta;
	float i_abs;
	float i_abs_filter;
	float i_bus;
	float v_bus;
	float v_alpha;
	float v_beta;
	float mod_d;
	float mod_q;
	float id;
	float iq;
	float id_filter;
	float iq_filter;
	float vd;
	float vq;
	float vd_int;
	float vq_int;
	float speed_rad_s;
	uint32_t svm_sector;
} motor_state_t;

typedef struct {
	int sample_num;
	float avg_current_tot;
	float avg_voltage_tot;
} mc_sample_t;

typedef struct {
	void(*fft_bin0_func)(float*, float*, float*);
	void(*fft_bin1_func)(float*, float*, float*);
	void(*fft_bin2_func)(float*, float*, float*);

	int samples;
	int table_fact;
	float buffer[32];
	float buffer_current[32];
	bool ready;
	int ind;
	bool is_samp_n;
	float prev_sample;
	float angle;
	int est_done_cnt;
	float observer_zero_time;
	int flip_cnt;
} hfi_state_t;

typedef struct {
	volatile mc_configuration *m_conf;
	mc_state m_state;
	mc_control_mode m_control_mode;
	motor_state_t m_motor_state;
	int m_curr_unbalance;
	bool m_phase_override;
	float m_phase_now_override;
	float m_duty_cycle_set;
	float m_id_set;
	float m_iq_set;
	float m_openloop_speed;
	float m_openloop_phase;
	bool m_output_on;
	float m_pos_pid_set;
	float m_speed_pid_set_rpm;
	float m_phase_now_observer;
	float m_phase_now_observer_override;
	bool m_phase_observer_override;
	float m_phase_now_encoder;
	float m_phase_now_encoder_no_index;
	float m_observer_x1;
	float m_observer_x2;
	float m_pll_phase;
	float m_pll_speed;
	mc_sample_t m_samples;
	int m_tachometer;
	int m_tachometer_abs;
	float m_pos_pid_now;
	float m_gamma_now;
	bool m_using_encoder;
	float m_speed_est_fast;
	int m_curr_samples;
	int m_curr_sum[3];
	int m_curr_ofs[3];
	int m_duty1_next, m_duty2_next, m_duty3_next;
	bool m_duty_next_set;
	hfi_state_t m_hfi;
	int m_hfi_plot_en;
	float m_hfi_plot_sample;

	float m_phase_before;
	float m_duty_filtered;
	bool m_was_full_brake;
	bool m_was_control_duty;
	float m_duty_i_term;
	float m_openloop_angle;
	float m_x1_prev;
	float m_x2_prev;
	float m_phase_before_speed_est;
	int m_tacho_step_last;
	float m_pid_div_angle_last;
	float m_min_rpm_hyst_timer;
	float m_min_rpm_timer;
	bool m_cc_was_hfi;
	float m_pos_i_term;
	float m_pos_prev_error;
	float m_pos_dt_int;
	float m_pos_d_filter;
	float m_speed_i_term;
	float m_speed_prev_error;
	float m_speed_d_filter;
	int m_ang_hall_int_prev;
	bool m_using_hall;
	float m_ang_hall;
} motor_all_state_t;

// Private variables
static volatile bool m_dccal_done = false;
static volatile float m_last_adc_isr_duration;
static volatile bool m_init_done = false;
static volatile motor_all_state_t m_motor_1;
#ifdef HW_HAS_DUAL_MOTORS
static volatile motor_all_state_t m_motor_2;
#endif
static volatile int m_isr_motor = 0;

// Private functions
static void do_dc_cal(void);
void observer_update(float v_alpha, float v_beta, float i_alpha, float i_beta,
		float dt, volatile float *x1, volatile float *x2, volatile float *phase, volatile motor_all_state_t *motor);
static void pll_run(float phase, float dt, volatile float *phase_var,
		volatile float *speed_var, volatile motor_all_state_t *motor);
static void control_current(volatile motor_all_state_t *motor, float dt);
static void svm(float alpha, float beta, uint32_t PWMHalfPeriod,
		uint32_t* tAout, uint32_t* tBout, uint32_t* tCout, uint32_t *svm_sector);
static void run_pid_control_pos(float angle_now, float angle_set, float dt, volatile motor_all_state_t *motor);
static void run_pid_control_speed(float dt, volatile motor_all_state_t *motor);
static void stop_pwm_hw(volatile motor_all_state_t *motor);
static void start_pwm_hw(volatile motor_all_state_t *motor);
static int read_hall(volatile motor_all_state_t *motor);
static float correct_encoder(float obs_angle, float enc_angle, float speed, float sl_erpm, volatile motor_all_state_t *motor);
static float correct_hall(float angle, float speed, float dt, volatile motor_all_state_t *motor);
static void terminal_plot_hfi(int argc, const char **argv);
static void timer_update(volatile motor_all_state_t *motor, float dt);
static void hfi_update(volatile motor_all_state_t *motor);

// Threads
static THD_WORKING_AREA(timer_thread_wa, 1024);
static THD_FUNCTION(timer_thread, arg);
static volatile bool timer_thd_stop;

static THD_WORKING_AREA(hfi_thread_wa, 1024);
static THD_FUNCTION(hfi_thread, arg);
static volatile bool hfi_thd_stop;

// Macros
#ifdef HW_HAS_3_SHUNTS
#define TIMER_UPDATE_DUTY_M1(duty1, duty2, duty3) \
		TIM1->CR1 |= TIM_CR1_UDIS; \
		TIM1->CCR1 = duty1; \
		TIM1->CCR2 = duty2; \
		TIM1->CCR3 = duty3; \
		TIM1->CR1 &= ~TIM_CR1_UDIS;

#define TIMER_UPDATE_DUTY_M2(duty1, duty2, duty3) \
		TIM8->CR1 |= TIM_CR1_UDIS; \
		TIM8->CCR1 = duty1; \
		TIM8->CCR2 = duty2; \
		TIM8->CCR3 = duty3; \
		TIM8->CR1 &= ~TIM_CR1_UDIS;
#else
#define TIMER_UPDATE_DUTY_M1(duty1, duty2, duty3) \
		TIM1->CR1 |= TIM_CR1_UDIS; \
		TIM1->CCR1 = duty1; \
		TIM1->CCR2 = duty3; \
		TIM1->CCR3 = duty2; \
		TIM1->CR1 &= ~TIM_CR1_UDIS;
#define TIMER_UPDATE_DUTY_M2(duty1, duty2, duty3) \
		TIM8->CR1 |= TIM_CR1_UDIS; \
		TIM8->CCR1 = duty1; \
		TIM8->CCR2 = duty3; \
		TIM8->CCR3 = duty2; \
		TIM8->CR1 &= ~TIM_CR1_UDIS;
#endif

#define TIMER_UPDATE_SAMP(samp) \
		TIM2->CCR2 = (samp / 2);

#define TIMER_UPDATE_SAMP_TOP_M1(samp, top) \
		TIM1->CR1 |= TIM_CR1_UDIS; \
		TIM2->CR1 |= TIM_CR1_UDIS; \
		TIM1->ARR = top; \
		TIM2->CCR2 = samp / 2; \
		TIM1->CR1 &= ~TIM_CR1_UDIS; \
		TIM2->CR1 &= ~TIM_CR1_UDIS;
#define TIMER_UPDATE_SAMP_TOP_M2(samp, top) \
		TIM8->CR1 |= TIM_CR1_UDIS; \
		TIM2->CR1 |= TIM_CR1_UDIS; \
		TIM8->ARR = top; \
		TIM2->CCR2 = samp / 2; \
		TIM8->CR1 &= ~TIM_CR1_UDIS; \
		TIM2->CR1 &= ~TIM_CR1_UDIS;

#ifdef HW_HAS_3_SHUNTS
#define TIMER_UPDATE_DUTY_SAMP_M1(duty1, duty2, duty3, samp) \
		TIM1->CR1 |= TIM_CR1_UDIS; \
		TIM2->CR1 |= TIM_CR1_UDIS; \
		TIM1->CCR1 = duty1; \
		TIM1->CCR2 = duty2; \
		TIM1->CCR3 = duty3; \
		TIM2->CCR2 = samp / 2; \
		TIM1->CR1 &= ~TIM_CR1_UDIS; \
		TIM2->CR1 &= ~TIM_CR1_UDIS;
#define TIMER_UPDATE_DUTY_SAMP_M2(duty1, duty2, duty3, samp) \
		TIM8->CR1 |= TIM_CR1_UDIS; \
		TIM2->CR1 |= TIM_CR1_UDIS; \
		TIM8->CCR1 = duty1; \
		TIM8->CCR2 = duty2; \
		TIM8->CCR3 = duty3; \
		TIM2->CCR2 = samp / 2; \
		TIM8->CR1 &= ~TIM_CR1_UDIS; \
		TIM2->CR1 &= ~TIM_CR1_UDIS;
#else
#define TIMER_UPDATE_DUTY_SAMP_M1(duty1, duty2, duty3, samp) \
		TIM1->CR1 |= TIM_CR1_UDIS; \
		TIM2->CR1 |= TIM_CR1_UDIS; \
		TIM1->CCR1 = duty1; \
		TIM1->CCR2 = duty3; \
		TIM1->CCR3 = duty2; \
		TIM2->CCR2 = samp / 2; \
		TIM1->CR1 &= ~TIM_CR1_UDIS; \
		TIM2->CR1 &= ~TIM_CR1_UDIS;
#define TIMER_UPDATE_DUTY_SAMP_M2(duty1, duty2, duty3, samp) \
		TIM8->CR1 |= TIM_CR1_UDIS; \
		TIM2->CR1 |= TIM_CR1_UDIS; \
		TIM8->CCR1 = duty1; \
		TIM8->CCR2 = duty3; \
		TIM8->CCR3 = duty2; \
		TIM2->CCR2 = samp / 2; \
		TIM8->CR1 &= ~TIM_CR1_UDIS; \
		TIM2->CR1 &= ~TIM_CR1_UDIS;
#endif

static void update_hfi_samples(foc_hfi_samples samples, volatile motor_all_state_t *motor) {
	utils_sys_lock_cnt();

	memset((void*)&motor->m_hfi, 0, sizeof(motor->m_hfi));
	switch (samples) {
	case HFI_SAMPLES_8:
		motor->m_hfi.samples = 8;
		motor->m_hfi.table_fact = 4;
		motor->m_hfi.fft_bin0_func = utils_fft8_bin0;
		motor->m_hfi.fft_bin1_func = utils_fft8_bin1;
		motor->m_hfi.fft_bin2_func = utils_fft8_bin2;
		break;

	case HFI_SAMPLES_16:
		motor->m_hfi.samples = 16;
		motor->m_hfi.table_fact = 2;
		motor->m_hfi.fft_bin0_func = utils_fft16_bin0;
		motor->m_hfi.fft_bin1_func = utils_fft16_bin1;
		motor->m_hfi.fft_bin2_func = utils_fft16_bin2;
		break;

	case HFI_SAMPLES_32:
		motor->m_hfi.samples = 32;
		motor->m_hfi.table_fact = 1;
		motor->m_hfi.fft_bin0_func = utils_fft32_bin0;
		motor->m_hfi.fft_bin1_func = utils_fft32_bin1;
		motor->m_hfi.fft_bin2_func = utils_fft32_bin2;
		break;
	}

	utils_sys_unlock_cnt();
}

static void timer_reinit(int f_sw) {
	utils_sys_lock_cnt();

	TIM_DeInit(TIM1);
	TIM_DeInit(TIM8);
	TIM_DeInit(TIM2);

	TIM_TimeBaseInitTypeDef TIM_TimeBaseStructure;
	TIM_OCInitTypeDef TIM_OCInitStructure;
	TIM_BDTRInitTypeDef TIM_BDTRInitStructure;

	TIM1->CNT = 0;
	TIM2->CNT = 0;
	TIM8->CNT = 0;

	RCC_APB2PeriphClockCmd(RCC_APB2Periph_TIM1, ENABLE);
	RCC_APB2PeriphClockCmd(RCC_APB2Periph_TIM8, ENABLE);

	// Time Base configuration
	TIM_TimeBaseStructure.TIM_Prescaler = 0;
	TIM_TimeBaseStructure.TIM_CounterMode = TIM_CounterMode_CenterAligned1;
	TIM_TimeBaseStructure.TIM_Period = (SYSTEM_CORE_CLOCK / f_sw);
	TIM_TimeBaseStructure.TIM_ClockDivision = 0;
	TIM_TimeBaseStructure.TIM_RepetitionCounter = 0;

	TIM_TimeBaseInit(TIM1, &TIM_TimeBaseStructure);
	TIM_TimeBaseInit(TIM8, &TIM_TimeBaseStructure);

	// Channel 1, 2 and 3 Configuration in PWM mode
	TIM_OCInitStructure.TIM_OCMode = TIM_OCMode_PWM1;
	TIM_OCInitStructure.TIM_OutputState = TIM_OutputState_Enable;
	TIM_OCInitStructure.TIM_OutputNState = TIM_OutputNState_Enable;
	TIM_OCInitStructure.TIM_Pulse = TIM1->ARR / 2;
	TIM_OCInitStructure.TIM_OCPolarity = TIM_OCPolarity_High;
	TIM_OCInitStructure.TIM_OCNPolarity = TIM_OCNPolarity_High;
	TIM_OCInitStructure.TIM_OCIdleState = TIM_OCIdleState_Set;
	TIM_OCInitStructure.TIM_OCNIdleState = TIM_OCNIdleState_Set;

	TIM_OC1Init(TIM1, &TIM_OCInitStructure);
	TIM_OC2Init(TIM1, &TIM_OCInitStructure);
	TIM_OC3Init(TIM1, &TIM_OCInitStructure);
	TIM_OC4Init(TIM1, &TIM_OCInitStructure);

	TIM_OC1PreloadConfig(TIM1, TIM_OCPreload_Enable);
	TIM_OC2PreloadConfig(TIM1, TIM_OCPreload_Enable);
	TIM_OC3PreloadConfig(TIM1, TIM_OCPreload_Enable);
	TIM_OC4PreloadConfig(TIM1, TIM_OCPreload_Enable);

	TIM_OC1Init(TIM8, &TIM_OCInitStructure);
	TIM_OC2Init(TIM8, &TIM_OCInitStructure);
	TIM_OC3Init(TIM8, &TIM_OCInitStructure);
	TIM_OC4Init(TIM8, &TIM_OCInitStructure);

	TIM_OC1PreloadConfig(TIM8, TIM_OCPreload_Enable);
	TIM_OC2PreloadConfig(TIM8, TIM_OCPreload_Enable);
	TIM_OC3PreloadConfig(TIM8, TIM_OCPreload_Enable);
	TIM_OC4PreloadConfig(TIM8, TIM_OCPreload_Enable);

	// Automatic Output enable, Break, dead time and lock configuration
	TIM_BDTRInitStructure.TIM_OSSRState = TIM_OSSRState_Enable;
	TIM_BDTRInitStructure.TIM_OSSIState = TIM_OSSIState_Enable;
	TIM_BDTRInitStructure.TIM_LOCKLevel = TIM_LOCKLevel_OFF;
	TIM_BDTRInitStructure.TIM_DeadTime =  conf_general_calculate_deadtime(HW_DEAD_TIME_NSEC, SYSTEM_CORE_CLOCK);
	TIM_BDTRInitStructure.TIM_AutomaticOutput = TIM_AutomaticOutput_Disable;

#ifdef HW_USE_BRK
	// Enable BRK function. Hardware will asynchronously stop any PWM activity upon an
	// external fault signal. PWM outputs remain disabled until MCU is reset.
	// software will catch the BRK flag to report the fault code
	TIM_BDTRInitStructure.TIM_Break = TIM_Break_Enable;
	TIM_BDTRInitStructure.TIM_BreakPolarity = TIM_BreakPolarity_Low;
#else
	TIM_BDTRInitStructure.TIM_Break = TIM_Break_Disable;
	TIM_BDTRInitStructure.TIM_BreakPolarity = TIM_BreakPolarity_High;
#endif

	TIM_BDTRConfig(TIM1, &TIM_BDTRInitStructure);
	TIM_CCPreloadControl(TIM1, ENABLE);
	TIM_ARRPreloadConfig(TIM1, ENABLE);

	TIM_BDTRConfig(TIM8, &TIM_BDTRInitStructure);
	TIM_CCPreloadControl(TIM8, ENABLE);
	TIM_ARRPreloadConfig(TIM8, ENABLE);

	// ------------- Timer2 for ADC sampling ------------- //
	// Time Base configuration
	RCC_APB1PeriphClockCmd(RCC_APB1Periph_TIM2, ENABLE);

	TIM_TimeBaseStructure.TIM_Prescaler = 0;
	TIM_TimeBaseStructure.TIM_CounterMode = TIM_CounterMode_Up;
	TIM_TimeBaseStructure.TIM_Period = 0xFFFF;
	TIM_TimeBaseStructure.TIM_ClockDivision = 0;
	TIM_TimeBaseStructure.TIM_RepetitionCounter = 0;
	TIM_TimeBaseInit(TIM2, &TIM_TimeBaseStructure);

	TIM_OCInitStructure.TIM_OCMode = TIM_OCMode_PWM1;
	TIM_OCInitStructure.TIM_OutputState = TIM_OutputState_Enable;
	TIM_OCInitStructure.TIM_Pulse = 250;
	TIM_OCInitStructure.TIM_OCPolarity = TIM_OCPolarity_High;
	TIM_OCInitStructure.TIM_OCNPolarity = TIM_OCNPolarity_High;
	TIM_OCInitStructure.TIM_OCIdleState = TIM_OCIdleState_Set;
	TIM_OCInitStructure.TIM_OCNIdleState = TIM_OCNIdleState_Set;
	TIM_OC1Init(TIM2, &TIM_OCInitStructure);
	TIM_OC1PreloadConfig(TIM2, TIM_OCPreload_Enable);
	TIM_OC2Init(TIM2, &TIM_OCInitStructure);
	TIM_OC2PreloadConfig(TIM2, TIM_OCPreload_Enable);
	TIM_OC3Init(TIM2, &TIM_OCInitStructure);
	TIM_OC3PreloadConfig(TIM2, TIM_OCPreload_Enable);

	TIM_ARRPreloadConfig(TIM2, ENABLE);
	TIM_CCPreloadControl(TIM2, ENABLE);

	// PWM outputs have to be enabled in order to trigger ADC on CCx
	TIM_CtrlPWMOutputs(TIM2, ENABLE);

	// TIM1 Master and TIM8 slave
#ifndef HW_HAS_DUAL_MOTORS
	TIM_SelectOutputTrigger(TIM1, TIM_TRGOSource_Update);
	TIM_SelectMasterSlaveMode(TIM1, TIM_MasterSlaveMode_Enable);
	TIM_SelectInputTrigger(TIM2, TIM_TS_ITR0);
	TIM_SelectSlaveMode(TIM2, TIM_SlaveMode_Reset);
#else
	// TODO: Explain. See: https://www.cnblogs.com/shangdawei/p/4758988.html
	TIM_SelectOutputTrigger(TIM1, TIM_TRGOSource_Enable);
	TIM_SelectMasterSlaveMode(TIM1, TIM_MasterSlaveMode_Enable);
	TIM_SelectInputTrigger(TIM8, TIM_TS_ITR0);
	TIM_SelectSlaveMode(TIM8, TIM_SlaveMode_Trigger);
	TIM_SelectOutputTrigger(TIM8, TIM_TRGOSource_Enable);
	TIM_SelectOutputTrigger(TIM8, TIM_TRGOSource_Update);
	TIM_SelectInputTrigger(TIM2, TIM_TS_ITR1);
	TIM_SelectSlaveMode(TIM2, TIM_SlaveMode_Reset);
#endif

	// Enable TIM1 and TIM2
	TIM8->CNT = TIM1->ARR;
	TIM1->CNT = 0;
	TIM_Cmd(TIM1, ENABLE);
	TIM_Cmd(TIM2, ENABLE);

	// Prevent all low side FETs from switching on
	stop_pwm_hw(&m_motor_1);
#ifdef HW_HAS_DUAL_MOTORS
	stop_pwm_hw(&m_motor_2);
#endif

	// Main Output Enable
	TIM_CtrlPWMOutputs(TIM1, ENABLE);
	TIM_CtrlPWMOutputs(TIM8, ENABLE);

	// Sample intervals
	TIMER_UPDATE_SAMP(MCPWM_FOC_CURRENT_SAMP_OFFSET);

	// Enable CC2 interrupt, which will be fired in V0 and V7
	TIM_ITConfig(TIM2, TIM_IT_CC2, ENABLE);
	utils_sys_unlock_cnt();

	nvicEnableVector(TIM2_IRQn, 6);
}

void mcpwm_foc_init(volatile mc_configuration *conf_m1, volatile mc_configuration *conf_m2) {
	utils_sys_lock_cnt();

#ifndef HW_HAS_DUAL_MOTORS
	(void)conf_m2;
#endif

	m_init_done = false;

	// Initialize variables
	memset((void*)&m_motor_1, 0, sizeof(motor_all_state_t));
	m_isr_motor = 0;

	m_motor_1.m_conf = conf_m1;
	m_motor_1.m_state = MC_STATE_OFF;
	m_motor_1.m_control_mode = CONTROL_MODE_NONE;
	m_motor_1.m_curr_ofs[0] = 2048;
	m_motor_1.m_curr_ofs[1] = 2048;
	m_motor_1.m_curr_ofs[2] = 2048;

	update_hfi_samples(m_motor_1.m_conf->foc_hfi_samples, &m_motor_1);

#ifdef HW_HAS_DUAL_MOTORS
	memset((void*)&m_motor_2, 0, sizeof(motor_all_state_t));
	m_motor_2.m_conf = conf_m2;
	m_motor_2.m_state = MC_STATE_OFF;
	m_motor_2.m_control_mode = CONTROL_MODE_NONE;
	m_motor_2.m_curr_ofs[0] = 2048;
	m_motor_2.m_curr_ofs[1] = 2048;
	m_motor_2.m_curr_ofs[2] = 2048;
	update_hfi_samples(m_motor_2.m_conf->foc_hfi_samples, &m_motor_2);
#endif

	virtual_motor_init();

	TIM_DeInit(TIM1);
	TIM_DeInit(TIM2);
	TIM_DeInit(TIM8);
	TIM1->CNT = 0;
	TIM2->CNT = 0;
	TIM8->CNT = 0;

	// ADC
	ADC_CommonInitTypeDef ADC_CommonInitStructure;
	DMA_InitTypeDef DMA_InitStructure;
	ADC_InitTypeDef ADC_InitStructure;

	// Clock
	RCC_AHB1PeriphClockCmd(RCC_AHB1Periph_DMA2 | RCC_AHB1Periph_GPIOA | RCC_AHB1Periph_GPIOC, ENABLE);
	RCC_APB2PeriphClockCmd(RCC_APB2Periph_ADC1 | RCC_APB2Periph_ADC2 | RCC_APB2Periph_ADC3, ENABLE);

	dmaStreamAllocate(STM32_DMA_STREAM(STM32_DMA_STREAM_ID(2, 4)),
			5,
			(stm32_dmaisr_t)mcpwm_foc_adc_int_handler,
			(void *)0);

	// DMA for the ADC
	DMA_InitStructure.DMA_Channel = DMA_Channel_0;
	DMA_InitStructure.DMA_Memory0BaseAddr = (uint32_t)&ADC_Value;
	DMA_InitStructure.DMA_PeripheralBaseAddr = (uint32_t)&ADC->CDR;
	DMA_InitStructure.DMA_DIR = DMA_DIR_PeripheralToMemory;
	DMA_InitStructure.DMA_BufferSize = HW_ADC_CHANNELS;
	DMA_InitStructure.DMA_PeripheralInc = DMA_PeripheralInc_Disable;
	DMA_InitStructure.DMA_MemoryInc = DMA_MemoryInc_Enable;
	DMA_InitStructure.DMA_PeripheralDataSize = DMA_PeripheralDataSize_HalfWord;
	DMA_InitStructure.DMA_MemoryDataSize = DMA_MemoryDataSize_HalfWord;
	DMA_InitStructure.DMA_Mode = DMA_Mode_Circular;
	DMA_InitStructure.DMA_Priority = DMA_Priority_High;
	DMA_InitStructure.DMA_FIFOMode = DMA_FIFOMode_Disable;
	DMA_InitStructure.DMA_FIFOThreshold = DMA_FIFOThreshold_1QuarterFull;
	DMA_InitStructure.DMA_MemoryBurst = DMA_MemoryBurst_Single;
	DMA_InitStructure.DMA_PeripheralBurst = DMA_PeripheralBurst_Single;
	DMA_Init(DMA2_Stream4, &DMA_InitStructure);

	DMA_Cmd(DMA2_Stream4, ENABLE);
	DMA_ITConfig(DMA2_Stream4, DMA_IT_TC, ENABLE);

	// ADC Common Init
	// Note that the ADC is running at 42MHz, which is higher than the
	// specified 36MHz in the data sheet, but it works.
	ADC_CommonInitStructure.ADC_Mode = ADC_TripleMode_RegSimult;
	ADC_CommonInitStructure.ADC_Prescaler = ADC_Prescaler_Div2;
	ADC_CommonInitStructure.ADC_DMAAccessMode = ADC_DMAAccessMode_1;
	ADC_CommonInitStructure.ADC_TwoSamplingDelay = ADC_TwoSamplingDelay_5Cycles;
	ADC_CommonInit(&ADC_CommonInitStructure);

	// Channel-specific settings
	ADC_InitStructure.ADC_Resolution = ADC_Resolution_12b;
	ADC_InitStructure.ADC_ScanConvMode = ENABLE;
	ADC_InitStructure.ADC_ContinuousConvMode = DISABLE;
	ADC_InitStructure.ADC_ExternalTrigConvEdge = ADC_ExternalTrigConvEdge_Falling;
	ADC_InitStructure.ADC_ExternalTrigConv = ADC_ExternalTrigConv_T2_CC2;
	ADC_InitStructure.ADC_DataAlign = ADC_DataAlign_Right;
	ADC_InitStructure.ADC_NbrOfConversion = HW_ADC_NBR_CONV;

	ADC_Init(ADC1, &ADC_InitStructure);
	ADC_InitStructure.ADC_ExternalTrigConvEdge = ADC_ExternalTrigConvEdge_None;
	ADC_InitStructure.ADC_ExternalTrigConv = 0;
	ADC_Init(ADC2, &ADC_InitStructure);
	ADC_Init(ADC3, &ADC_InitStructure);

	ADC_TempSensorVrefintCmd(ENABLE);
	ADC_MultiModeDMARequestAfterLastTransferCmd(ENABLE);

	hw_setup_adc_channels();

	ADC_Cmd(ADC1, ENABLE);
	ADC_Cmd(ADC2, ENABLE);
	ADC_Cmd(ADC3, ENABLE);

	timer_reinit((int)m_motor_1.m_conf->foc_f_sw);

	stop_pwm_hw(&m_motor_1);
#ifdef HW_HAS_DUAL_MOTORS
	stop_pwm_hw(&m_motor_2);
#endif

	// Sample intervals. For now they are fixed with voltage samples in the center of V7
	// and current samples in the center of V0
	TIMER_UPDATE_SAMP(MCPWM_FOC_CURRENT_SAMP_OFFSET);

	// Enable CC2 interrupt, which will be fired in V0 and V7
	TIM_ITConfig(TIM2, TIM_IT_CC2, ENABLE);
	nvicEnableVector(TIM2_IRQn, 6);

	utils_sys_unlock_cnt();

	CURRENT_FILTER_ON();

	// Calibrate current offset
	ENABLE_GATE();
	DCCAL_OFF();
	do_dc_cal();

	// Start threads
	timer_thd_stop = false;
	chThdCreateStatic(timer_thread_wa, sizeof(timer_thread_wa), NORMALPRIO, timer_thread, NULL);

	hfi_thd_stop = false;
	chThdCreateStatic(hfi_thread_wa, sizeof(hfi_thread_wa), NORMALPRIO, hfi_thread, NULL);

	// Check if the system has resumed from IWDG reset
	if (timeout_had_IWDG_reset()) {
		mc_interface_fault_stop(FAULT_CODE_BOOTING_FROM_WATCHDOG_RESET, false);
	}

	terminal_register_command_callback(
			"foc_plot_hfi_en",
			"Enable HFI plotting. 0: off, 1: DFT, 2: Raw",
			"[en]",
			terminal_plot_hfi);

	m_init_done = true;
}

void mcpwm_foc_deinit(void) {
	if (!m_init_done) {
		return;
	}

	m_init_done = false;

	timer_thd_stop = true;
	while (timer_thd_stop) {
		chThdSleepMilliseconds(1);
	}

	hfi_thd_stop = true;
	while (hfi_thd_stop) {
		chThdSleepMilliseconds(1);
	}

	TIM_DeInit(TIM1);
	TIM_DeInit(TIM2);
	TIM_DeInit(TIM8);
	ADC_DeInit();
	DMA_DeInit(DMA2_Stream4);
	nvicDisableVector(ADC_IRQn);
	dmaStreamRelease(STM32_DMA_STREAM(STM32_DMA_STREAM_ID(2, 4)));
}

static volatile motor_all_state_t *motor_now(void) {
#ifdef HW_HAS_DUAL_MOTORS
	return mc_interface_motor_now() == 1 ? &m_motor_1 : &m_motor_2;
#else
	return &m_motor_1;
#endif
}

bool mcpwm_foc_init_done(void) {
	return m_init_done;
}

void mcpwm_foc_set_configuration(volatile mc_configuration *configuration) {
	motor_now()->m_conf = configuration;

	// Below we check if anything in the configuration changed that requires stopping the motor.

	uint32_t top = SYSTEM_CORE_CLOCK / (int)configuration->foc_f_sw;
	if (TIM1->ARR != top) {
#ifdef HW_HAS_DUAL_MOTORS
		m_motor_1.m_control_mode = CONTROL_MODE_NONE;
		m_motor_1.m_state = MC_STATE_OFF;
		stop_pwm_hw(&m_motor_1);

		m_motor_2.m_control_mode = CONTROL_MODE_NONE;
		m_motor_2.m_state = MC_STATE_OFF;
		stop_pwm_hw(&m_motor_2);

		timer_reinit((int)configuration->foc_f_sw);
#else
		motor_now()->m_control_mode = CONTROL_MODE_NONE;
		motor_now()->m_state = MC_STATE_OFF;
		stop_pwm_hw(motor_now());
		TIMER_UPDATE_SAMP_TOP_M1(MCPWM_FOC_CURRENT_SAMP_OFFSET, top);
#endif
	}

	if (((1 << motor_now()->m_conf->foc_hfi_samples) * 8) != motor_now()->m_hfi.samples) {
		motor_now()->m_control_mode = CONTROL_MODE_NONE;
		motor_now()->m_state = MC_STATE_OFF;
		stop_pwm_hw(motor_now());
		update_hfi_samples(motor_now()->m_conf->foc_hfi_samples, motor_now());
	}
}

mc_state mcpwm_foc_get_state(void) {
	return motor_now()->m_state;
}

bool mcpwm_foc_is_dccal_done(void) {
	return m_dccal_done;
}

/**
 * Get the current motor used in the mcpwm ISR
 *
 * @return
 * 0: Not in ISR
 * 1: Motor 1
 * 2: Motor 2
 */
int mcpwm_foc_isr_motor(void) {
	return m_isr_motor;
}

/**
 * Switch off all FETs.
 */
void mcpwm_foc_stop_pwm(bool is_second_motor) {
#ifdef HW_HAS_DUAL_MOTORS
	volatile motor_all_state_t *motor = is_second_motor ? &m_motor_2 : &m_motor_1;
#else
	(void)is_second_motor;
	volatile motor_all_state_t *motor = &m_motor_1;
#endif

	motor->m_control_mode = CONTROL_MODE_NONE;
	motor->m_state = MC_STATE_OFF;
	stop_pwm_hw(motor);
}

/**
 * Use duty cycle control. Absolute values less than MCPWM_MIN_DUTY_CYCLE will
 * stop the motor.
 *
 * @param dutyCycle
 * The duty cycle to use.
 */
void mcpwm_foc_set_duty(float dutyCycle) {
	motor_now()->m_control_mode = CONTROL_MODE_DUTY;
	motor_now()->m_duty_cycle_set = dutyCycle;

	if (motor_now()->m_state != MC_STATE_RUNNING) {
		motor_now()->m_state = MC_STATE_RUNNING;
	}
}

/**
 * Use duty cycle control. Absolute values less than MCPWM_MIN_DUTY_CYCLE will
 * stop the motor.
 *
 * WARNING: This function does not use ramping. A too large step with a large motor
 * can destroy hardware.
 *
 * @param dutyCycle
 * The duty cycle to use.
 */
void mcpwm_foc_set_duty_noramp(float dutyCycle) {
	// TODO: Actually do this without ramping
	mcpwm_foc_set_duty(dutyCycle);
}

/**
 * Use PID rpm control. Note that this value has to be multiplied by half of
 * the number of motor poles.
 *
 * @param rpm
 * The electrical RPM goal value to use.
 */
void mcpwm_foc_set_pid_speed(float rpm) {
	motor_now()->m_control_mode = CONTROL_MODE_SPEED;
	motor_now()->m_speed_pid_set_rpm = rpm;

	if (motor_now()->m_state != MC_STATE_RUNNING) {
		motor_now()->m_state = MC_STATE_RUNNING;
	}
}

/**
 * Use PID position control. Note that this only works when encoder support
 * is enabled.
 *
 * @param pos
 * The desired position of the motor in degrees.
 */
void mcpwm_foc_set_pid_pos(float pos) {
	motor_now()->m_control_mode = CONTROL_MODE_POS;
	motor_now()->m_pos_pid_set = pos;

	if (motor_now()->m_state != MC_STATE_RUNNING) {
		motor_now()->m_state = MC_STATE_RUNNING;
	}
}

/**
 * Use current control and specify a goal current to use. The sign determines
 * the direction of the torque. Absolute values less than
 * conf->cc_min_current will release the motor.
 *
 * @param current
 * The current to use.
 */
void mcpwm_foc_set_current(float current) {
	if (fabsf(current) < motor_now()->m_conf->cc_min_current) {
		motor_now()->m_control_mode = CONTROL_MODE_NONE;
		motor_now()->m_state = MC_STATE_OFF;
		stop_pwm_hw(motor_now());
		return;
	}

	motor_now()->m_control_mode = CONTROL_MODE_CURRENT;
	motor_now()->m_iq_set = current;

	if (motor_now()->m_state != MC_STATE_RUNNING) {
		motor_now()->m_state = MC_STATE_RUNNING;
	}
}

/**
 * Brake the motor with a desired current. Absolute values less than
 * conf->cc_min_current will release the motor.
 *
 * @param current
 * The current to use. Positive and negative values give the same effect.
 */
void mcpwm_foc_set_brake_current(float current) {
	if (fabsf(current) < motor_now()->m_conf->cc_min_current) {
		motor_now()->m_control_mode = CONTROL_MODE_NONE;
		motor_now()->m_state = MC_STATE_OFF;
		stop_pwm_hw(motor_now());
		return;
	}

	motor_now()->m_control_mode = CONTROL_MODE_CURRENT_BRAKE;
	motor_now()->m_iq_set = current;

	if (motor_now()->m_state != MC_STATE_RUNNING) {
		motor_now()->m_state = MC_STATE_RUNNING;
	}
}

/**
 * Apply a fixed static current vector in open loop to emulate an electric
 * handbrake.
 *
 * @param current
 * The brake current to use.
 */
void mcpwm_foc_set_handbrake(float current) {
	if (fabsf(current) < motor_now()->m_conf->cc_min_current) {
		motor_now()->m_control_mode = CONTROL_MODE_NONE;
		motor_now()->m_state = MC_STATE_OFF;
		stop_pwm_hw(motor_now());
		return;
	}

	motor_now()->m_control_mode = CONTROL_MODE_HANDBRAKE;
	motor_now()->m_iq_set = current;

	if (motor_now()->m_state != MC_STATE_RUNNING) {
		motor_now()->m_state = MC_STATE_RUNNING;
	}
}

/**
 * Produce an openloop rotating current.
 *
 * @param current
 * The current to use.
 *
 * @param rpm
 * The RPM to use.
 */
void mcpwm_foc_set_openloop(float current, float rpm) {
	if (fabsf(current) < motor_now()->m_conf->cc_min_current) {
		motor_now()->m_control_mode = CONTROL_MODE_NONE;
		motor_now()->m_state = MC_STATE_OFF;
		stop_pwm_hw(motor_now());
		return;
	}

	utils_truncate_number(&current, -motor_now()->m_conf->l_current_max * motor_now()->m_conf->l_current_max_scale,
			motor_now()->m_conf->l_current_max * motor_now()->m_conf->l_current_max_scale);

	motor_now()->m_control_mode = CONTROL_MODE_OPENLOOP;
	motor_now()->m_iq_set = current;
	motor_now()->m_openloop_speed = rpm * ((2.0 * M_PI) / 60.0);

	if (motor_now()->m_state != MC_STATE_RUNNING) {
		motor_now()->m_state = MC_STATE_RUNNING;
	}
}

/**
 * Produce an openloop current at a fixed phase.
 *
 * @param current
 * The current to use.
 *
 * @param phase
 * The phase to use in degrees, range [0.0 360.0]
 */
void mcpwm_foc_set_openloop_phase(float current, float phase) {
	if (fabsf(current) < motor_now()->m_conf->cc_min_current) {
		motor_now()->m_control_mode = CONTROL_MODE_NONE;
		motor_now()->m_state = MC_STATE_OFF;
		stop_pwm_hw(motor_now());
		return;
	}

	utils_truncate_number(&current, -motor_now()->m_conf->l_current_max * motor_now()->m_conf->l_current_max_scale,
			motor_now()->m_conf->l_current_max * motor_now()->m_conf->l_current_max_scale);

	motor_now()->m_control_mode = CONTROL_MODE_OPENLOOP_PHASE;
	motor_now()->m_iq_set = current;

	motor_now()->m_openloop_phase = phase * M_PI / 180.0;
	utils_norm_angle_rad((float*)&motor_now()->m_openloop_phase);

	if (motor_now()->m_state != MC_STATE_RUNNING) {
		motor_now()->m_state = MC_STATE_RUNNING;
	}
}

/**
 * Set current offsets values,
 * this is used by the virtual motor to set the previously saved offsets back,
 * when it is disconnected
 */
void mcpwm_foc_set_current_offsets(volatile int curr0_offset,
									volatile int curr1_offset,
									volatile int curr2_offset) {
	motor_now()->m_curr_ofs[0] = curr0_offset;
	motor_now()->m_curr_ofs[1] = curr1_offset;
	motor_now()->m_curr_ofs[2] = curr2_offset;
}

/**
 * Produce an openloop rotating voltage.
 *
 * @param dutyCycle
 * The duty cycle to use.
 *
 * @param rpm
 * The RPM to use.
 */
void mcpwm_foc_set_openloop_duty(float dutyCycle, float rpm) {
	motor_now()->m_control_mode = CONTROL_MODE_OPENLOOP_DUTY;
	motor_now()->m_duty_cycle_set = dutyCycle;
	motor_now()->m_openloop_speed = rpm * ((2.0 * M_PI) / 60.0);

	if (motor_now()->m_state != MC_STATE_RUNNING) {
		motor_now()->m_state = MC_STATE_RUNNING;
	}
}

/**
 * Produce an openloop voltage at a fixed phase.
 *
 * @param dutyCycle
 * The duty cycle to use.
 *
 * @param phase
 * The phase to use in degrees, range [0.0 360.0]
 */
void mcpwm_foc_set_openloop_duty_phase(float dutyCycle, float phase) {
	motor_now()->m_control_mode = CONTROL_MODE_OPENLOOP_DUTY_PHASE;
	motor_now()->m_duty_cycle_set = dutyCycle;
	motor_now()->m_openloop_phase = phase * M_PI / 180.0;
	utils_norm_angle_rad((float*)&motor_now()->m_openloop_phase);

	if (motor_now()->m_state != MC_STATE_RUNNING) {
		motor_now()->m_state = MC_STATE_RUNNING;
	}
}

float mcpwm_foc_get_duty_cycle_set(void) {
	return motor_now()->m_duty_cycle_set;
}

float mcpwm_foc_get_duty_cycle_now(void) {
	return motor_now()->m_motor_state.duty_now;
}

float mcpwm_foc_get_pid_pos_set(void) {
	return motor_now()->m_pos_pid_set;
}

float mcpwm_foc_get_pid_pos_now(void) {
	return motor_now()->m_pos_pid_now;
}

/**
 * Get the current switching frequency.
 *
 * @return
 * The switching frequency in Hz.
 */
float mcpwm_foc_get_switching_frequency_now(void) {
	return motor_now()->m_conf->foc_f_sw;
}

/**
 * Get the current sampling frequency.
 *
 * @return
 * The sampling frequency in Hz.
 */
float mcpwm_foc_get_sampling_frequency_now(void) {
#ifdef HW_HAS_PHASE_SHUNTS
	if (motor_now()->m_conf->foc_sample_v0_v7) {
		return motor_now()->m_conf->foc_f_sw;
	} else {
		return motor_now()->m_conf->foc_f_sw / 2.0;
	}
#else
	return motor_now()->m_conf->foc_f_sw / 2.0;
#endif
}

/**
 * Returns Ts used for virtual motor sync
 */
float mcpwm_foc_get_ts(void) {
#ifdef HW_HAS_PHASE_SHUNTS
	if (motor_now()->m_conf->foc_sample_v0_v7) {
		return (1.0 / motor_now()->m_conf->foc_f_sw) ;
	} else {
		return (1.0 / (motor_now()->m_conf->foc_f_sw / 2.0));
	}
#else
	return (1.0 / motor_now()->m_conf->foc_f_sw) ;
#endif
}

bool mcpwm_foc_is_using_encoder(void) {
	return motor_now()->m_using_encoder;
}

/**
 * Calculate the current RPM of the motor. This is a signed value and the sign
 * depends on the direction the motor is rotating in. Note that this value has
 * to be divided by half the number of motor poles.
 *
 * @return
 * The RPM value.
 */
float mcpwm_foc_get_rpm(void) {
	return motor_now()->m_motor_state.speed_rad_s / ((2.0 * M_PI) / 60.0);
//	return motor_now()->m_speed_est_fast / ((2.0 * M_PI) / 60.0);
}

/**
 * Get the motor current. The sign of this value will
 * represent whether the motor is drawing (positive) or generating
 * (negative) current. This is the q-axis current which produces torque.
 *
 * @return
 * The motor current.
 */
float mcpwm_foc_get_tot_current(void) {
	return SIGN(motor_now()->m_motor_state.vq) * motor_now()->m_motor_state.iq;
}

/**
 * Get the filtered motor current. The sign of this value will
 * represent whether the motor is drawing (positive) or generating
 * (negative) current. This is the q-axis current which produces torque.
 *
 * @return
 * The filtered motor current.
 */
float mcpwm_foc_get_tot_current_filtered(void) {
	return SIGN(motor_now()->m_motor_state.vq) * motor_now()->m_motor_state.iq_filter;
}

/**
 * Get the magnitude of the motor current, which includes both the
 * D and Q axis.
 *
 * @return
 * The magnitude of the motor current.
 */
float mcpwm_foc_get_abs_motor_current(void) {
	return motor_now()->m_motor_state.i_abs;
}

/**
 * Get the magnitude of the motor current unbalance
 *
 * @return
 * The magnitude of the phase currents unbalance.
 */
float mcpwm_foc_get_abs_motor_current_unbalance(void) {
	return (float)(motor_now()->m_curr_unbalance) * FAC_CURRENT;
}

/**
 * Get the magnitude of the motor voltage.
 *
 * @return
 * The magnitude of the motor voltage.
 */
float mcpwm_foc_get_abs_motor_voltage(void) {
	const float vd_tmp = motor_now()->m_motor_state.vd;
	const float vq_tmp = motor_now()->m_motor_state.vq;
	return sqrtf(SQ(vd_tmp) + SQ(vq_tmp));
}

/**
 * Get the filtered magnitude of the motor current, which includes both the
 * D and Q axis.
 *
 * @return
 * The magnitude of the motor current.
 */
float mcpwm_foc_get_abs_motor_current_filtered(void) {
	return motor_now()->m_motor_state.i_abs_filter;
}

/**
 * Get the motor current. The sign of this value represents the direction
 * in which the motor generates torque.
 *
 * @return
 * The motor current.
 */
float mcpwm_foc_get_tot_current_directional(void) {
	return motor_now()->m_motor_state.iq;
}

/**
 * Get the filtered motor current. The sign of this value represents the
 * direction in which the motor generates torque.
 *
 * @return
 * The filtered motor current.
 */
float mcpwm_foc_get_tot_current_directional_filtered(void) {
	return motor_now()->m_motor_state.iq_filter;
}

/**
 * Get the direct axis motor current.
 *
 * @return
 * The D axis current.
 */
float mcpwm_foc_get_id(void) {
	return motor_now()->m_motor_state.id;
}

/**
 * Get the quadrature axis motor current.
 *
 * @return
 * The Q axis current.
 */
float mcpwm_foc_get_iq(void) {
	return motor_now()->m_motor_state.iq;
}

/**
 * Get the input current to the motor controller.
 *
 * @return
 * The input current.
 */
float mcpwm_foc_get_tot_current_in(void) {
	return motor_now()->m_motor_state.i_bus;
}

/**
 * Get the filtered input current to the motor controller.
 *
 * @return
 * The filtered input current.
 */
float mcpwm_foc_get_tot_current_in_filtered(void) {
	return motor_now()->m_motor_state.i_bus; // TODO: Calculate filtered current?
}

/**
 * Set the number of steps the motor has rotated. This number is signed and
 * becomes a negative when the motor is rotating backwards.
 *
 * @param steps
 * New number of steps will be set after this call.
 *
 * @return
 * The previous tachometer value in motor steps. The number of motor revolutions will
 * be this number divided by (3 * MOTOR_POLE_NUMBER).
 */
int mcpwm_foc_set_tachometer_value(int steps) {
	int val = motor_now()->m_tachometer;
	motor_now()->m_tachometer = steps;
	return val;
}

/**
 * Read the number of steps the motor has rotated. This number is signed and
 * will return a negative number when the motor is rotating backwards.
 *
 * @param reset
 * If true, the tachometer counter will be reset after this call.
 *
 * @return
 * The tachometer value in motor steps. The number of motor revolutions will
 * be this number divided by (3 * MOTOR_POLE_NUMBER).
 */
int mcpwm_foc_get_tachometer_value(bool reset) {
	int val = motor_now()->m_tachometer;

	if (reset) {
		motor_now()->m_tachometer = 0;
	}

	return val;
}

/**
 * Read the absolute number of steps the motor has rotated.
 *
 * @param reset
 * If true, the tachometer counter will be reset after this call.
 *
 * @return
 * The tachometer value in motor steps. The number of motor revolutions will
 * be this number divided by (3 * MOTOR_POLE_NUMBER).
 */
int mcpwm_foc_get_tachometer_abs_value(bool reset) {
	int val = motor_now()->m_tachometer_abs;

	if (reset) {
		motor_now()->m_tachometer_abs = 0;
	}

	return val;
}

/**
 * Read the motor phase.
 *
 * @return
 * The phase angle in degrees.
 */
float mcpwm_foc_get_phase(void) {
	float angle = motor_now()->m_motor_state.phase * (180.0 / M_PI);
	utils_norm_angle(&angle);
	return angle;
}

/**
 * Read the phase that the observer has calculated.
 *
 * @return
 * The phase angle in degrees.
 */
float mcpwm_foc_get_phase_observer(void) {
	float angle = motor_now()->m_phase_now_observer * (180.0 / M_PI);
	utils_norm_angle(&angle);
	return angle;
}

/**
 * Read the phase from based on the encoder.
 *
 * @return
 * The phase angle in degrees.
 */
float mcpwm_foc_get_phase_encoder(void) {
	float angle = motor_now()->m_phase_now_encoder * (180.0 / M_PI);
	utils_norm_angle(&angle);
	return angle;
}

float mcpwm_foc_get_vd(void) {
	return motor_now()->m_motor_state.vd;
}

float mcpwm_foc_get_vq(void) {
	return motor_now()->m_motor_state.vq;
}

/**
 * Get current offsets,
 * this is used by the virtual motor to save the current offsets,
 * when it is connected
 */
void mcpwm_foc_get_current_offsets(
		volatile int *curr0_offset,
		volatile int *curr1_offset,
		volatile int *curr2_offset,
		bool is_second_motor) {
#ifdef HW_HAS_DUAL_MOTORS
	volatile motor_all_state_t *motor = is_second_motor ? &m_motor_2 : &m_motor_1;
#else
	(void)is_second_motor;
	volatile motor_all_state_t *motor = &m_motor_1;
#endif
	*curr0_offset = motor->m_curr_ofs[0];
	*curr1_offset = motor->m_curr_ofs[1];
	*curr2_offset = motor->m_curr_ofs[2];
}

/**
 * Measure encoder offset and direction.
 *
 * @param current
 * The locking open loop current for the motor.
 *
 * @param offset
 * The detected offset.
 *
 * @param ratio
 * The ratio between electrical and mechanical revolutions
 *
 * @param direction
 * The detected direction.
 */
void mcpwm_foc_encoder_detect(float current, bool print, float *offset, float *ratio, bool *inverted) {
	mc_interface_lock();

	volatile motor_all_state_t *motor = motor_now();

	motor->m_phase_override = true;
	motor->m_id_set = current;
	motor->m_iq_set = 0.0;
	motor->m_control_mode = CONTROL_MODE_CURRENT;
	motor->m_state = MC_STATE_RUNNING;

	// Disable timeout
	systime_t tout = timeout_get_timeout_msec();
	float tout_c = timeout_get_brake_current();
	timeout_reset();
	timeout_configure(600000, 0.0);

	// Save configuration
	float offset_old = motor->m_conf->foc_encoder_offset;
	float inverted_old = motor->m_conf->foc_encoder_inverted;
	float ratio_old = motor->m_conf->foc_encoder_ratio;

	motor->m_conf->foc_encoder_offset = 0.0;
	motor->m_conf->foc_encoder_inverted = false;
	motor->m_conf->foc_encoder_ratio = 1.0;

	// Find index
	int cnt = 0;
	while(!encoder_index_found()) {
		for (float i = 0.0;i < 2.0 * M_PI;i += (2.0 * M_PI) / 500.0) {
			motor->m_phase_now_override = i;
			chThdSleepMilliseconds(1);
		}

		cnt++;
		if (cnt > 30) {
			// Give up
			break;
		}
	}

	if (print) {
		commands_printf("Index found");
	}

	// Rotate
	for (float i = 0.0;i < 2.0 * M_PI;i += (2.0 * M_PI) / 500.0) {
		motor->m_phase_now_override = i;
		chThdSleepMilliseconds(1);
	}

	if (print) {
		commands_printf("Rotated for sync");
	}

	// Inverted and ratio
	chThdSleepMilliseconds(1000);

	const int it_rat = 20;
	float s_sum = 0.0;
	float c_sum = 0.0;
	float first = motor->m_phase_now_encoder;

	for (int i = 0; i < it_rat; i++) {
		float phase_old = motor->m_phase_now_encoder;
		float phase_ovr_tmp = motor->m_phase_now_override;
		for (float j = phase_ovr_tmp; j < phase_ovr_tmp + (2.0 / 3.0) * M_PI;
				j += (2.0 * M_PI) / 500.0) {
			motor->m_phase_now_override = j;
			chThdSleepMilliseconds(1);
		}
		utils_norm_angle_rad((float*)&motor->m_phase_now_override);
		chThdSleepMilliseconds(300);
		float diff = utils_angle_difference_rad(motor->m_phase_now_encoder, phase_old);

		float s, c;
		sincosf(diff, &s, &c);
		s_sum += s;
		c_sum += c;

		if (print) {
			commands_printf("%.2f", (double)(diff * 180.0 / M_PI));
		}

		if (i > 3 && fabsf(utils_angle_difference_rad(motor->m_phase_now_encoder, first)) < fabsf(diff / 2.0)) {
			break;
		}
	}

	first = motor->m_phase_now_encoder;

	for (int i = 0; i < it_rat; i++) {
		float phase_old = motor->m_phase_now_encoder;
		float phase_ovr_tmp = motor->m_phase_now_override;
		for (float j = phase_ovr_tmp; j > phase_ovr_tmp - (2.0 / 3.0) * M_PI;
				j -= (2.0 * M_PI) / 500.0) {
			motor->m_phase_now_override = j;
			chThdSleepMilliseconds(1);
		}
		utils_norm_angle_rad((float*)&motor->m_phase_now_override);
		chThdSleepMilliseconds(300);
		float diff = utils_angle_difference_rad(phase_old, motor->m_phase_now_encoder);

		float s, c;
		sincosf(diff, &s, &c);
		s_sum += s;
		c_sum += c;

		if (print) {
			commands_printf("%.2f", (double)(diff * 180.0 / M_PI));
		}

		if (i > 3 && fabsf(utils_angle_difference_rad(motor->m_phase_now_encoder, first)) < fabsf(diff / 2.0)) {
			break;
		}
	}

	float diff = atan2f(s_sum, c_sum) * 180.0 / M_PI;
	*inverted = diff < 0.0;
	*ratio = roundf(((2.0 / 3.0) * 180.0) /
			fabsf(diff));

	motor->m_conf->foc_encoder_inverted = *inverted;
	motor->m_conf->foc_encoder_ratio = *ratio;

	if (print) {
		commands_printf("Inversion and ratio detected");
	}

	// Rotate
	for (float i = motor->m_phase_now_override;i < 2.0 * M_PI;i += (2.0 * M_PI) / 500.0) {
		motor->m_phase_now_override = i;
		chThdSleepMilliseconds(2);
	}

	if (print) {
		commands_printf("Rotated for sync");
		commands_printf("Enc: %.2f", (double)encoder_read_deg());
	}

	const int it_ofs = motor->m_conf->foc_encoder_ratio * 3.0;
	s_sum = 0.0;
	c_sum = 0.0;

	for (int i = 0;i < it_ofs;i++) {
		float step = (2.0 * M_PI * motor->m_conf->foc_encoder_ratio) / ((float)it_ofs);
		float override = (float)i * step;

		while (motor->m_phase_now_override != override) {
			utils_step_towards((float*)&motor->m_phase_now_override, override, step / 100.0);
			chThdSleepMilliseconds(4);
		}

		chThdSleepMilliseconds(100);

		float angle_diff = utils_angle_difference_rad(motor->m_phase_now_encoder, motor->m_phase_now_override);
		float s, c;
		sincosf(angle_diff, &s, &c);
		s_sum += s;
		c_sum += c;

		if (print) {
			commands_printf("%.2f", (double)(angle_diff * 180.0 / M_PI));
		}
	}

	for (int i = it_ofs;i > 0;i--) {
		float step = (2.0 * M_PI * motor->m_conf->foc_encoder_ratio) / ((float)it_ofs);
		float override = (float)i * step;

		while (motor->m_phase_now_override != override) {
			utils_step_towards((float*)&motor->m_phase_now_override, override, step / 100.0);
			chThdSleepMilliseconds(4);
		}

		chThdSleepMilliseconds(100);

		float angle_diff = utils_angle_difference_rad(motor->m_phase_now_encoder, motor->m_phase_now_override);
		float s, c;
		sincosf(angle_diff, &s, &c);
		s_sum += s;
		c_sum += c;

		if (print) {
			commands_printf("%.2f", (double)(angle_diff * 180.0 / M_PI));
		}
	}

	*offset = atan2f(s_sum, c_sum) * 180.0 / M_PI;

	if (print) {
		commands_printf("Avg: %.2f", (double)*offset);
	}

	utils_norm_angle(offset);

	if (print) {
		commands_printf("Offset detected");
	}

	motor->m_id_set = 0.0;
	motor->m_iq_set = 0.0;
	motor->m_phase_override = false;
	motor->m_control_mode = CONTROL_MODE_NONE;
	motor->m_state = MC_STATE_OFF;
	stop_pwm_hw(motor);

	// Restore configuration
	motor->m_conf->foc_encoder_inverted = inverted_old;
	motor->m_conf->foc_encoder_offset = offset_old;
	motor->m_conf->foc_encoder_ratio = ratio_old;

	// Enable timeout
	timeout_configure(tout, tout_c);

	mc_interface_unlock();
}

/**
 * Lock the motor with a current and sample the voiltage and current to
 * calculate the motor resistance.
 *
 * @param current
 * The locking current.
 *
 * @param samples
 * The number of samples to take.
 *
 * @return
 * The calculated motor resistance.
 */
float mcpwm_foc_measure_resistance(float current, int samples) {
	mc_interface_lock();

	volatile motor_all_state_t *motor = motor_now();

	motor->m_phase_override = true;
	motor->m_phase_now_override = 0.0;
	motor->m_id_set = 0.0;
	motor->m_iq_set = current;
	motor->m_control_mode = CONTROL_MODE_CURRENT;
	motor->m_state = MC_STATE_RUNNING;

	// Disable timeout
	systime_t tout = timeout_get_timeout_msec();
	float tout_c = timeout_get_brake_current();
	timeout_reset();
	timeout_configure(60000, 0.0);

	// Wait for the current to rise and the motor to lock.
	chThdSleepMilliseconds(500);

	// Sample
	motor->m_samples.avg_current_tot = 0.0;
	motor->m_samples.avg_voltage_tot = 0.0;
	motor->m_samples.sample_num = 0;

	int cnt = 0;
	while (motor->m_samples.sample_num < samples) {
		chThdSleepMilliseconds(1);
		cnt++;
		// Timeout
		if (cnt > 10000) {
			break;
		}

		if (mc_interface_get_fault() != FAULT_CODE_NONE) {
			motor->m_id_set = 0.0;
			motor->m_iq_set = 0.0;
			motor->m_phase_override = false;
			motor->m_control_mode = CONTROL_MODE_NONE;
			motor->m_state = MC_STATE_OFF;
			stop_pwm_hw(motor);

			timeout_configure(tout, tout_c);
			mc_interface_unlock();

			return 0.0;
		}
	}

	const float current_avg = motor->m_samples.avg_current_tot / (float)motor->m_samples.sample_num;
	const float voltage_avg = motor->m_samples.avg_voltage_tot / (float)motor->m_samples.sample_num;

	// Stop
	motor->m_id_set = 0.0;
	motor->m_iq_set = 0.0;
	motor->m_phase_override = false;
	motor->m_control_mode = CONTROL_MODE_NONE;
	motor->m_state = MC_STATE_OFF;
	stop_pwm_hw(motor);

	// Enable timeout
	timeout_configure(tout, tout_c);

	mc_interface_unlock();

	return (voltage_avg / current_avg) * (2.0 / 3.0);
}

/**
 * Measure the motor inductance with short voltage pulses.
 *
 * @param duty
 * The duty cycle to use in the pulses.
 *
 * @param samples
 * The number of samples to average over.
 *
 * @param
 * The current that was used for this measurement.
 *
 * @return
 * The average d and q axis inductance in uH.
 */
float mcpwm_foc_measure_inductance(float duty, int samples, float *curr, float *ld_lq_diff) {
	volatile motor_all_state_t *motor = motor_now();

	mc_sensor_mode sensor_mode_old = motor->m_conf->sensor_mode;
	float f_sw_old = motor->m_conf->foc_f_sw;
	float hfi_voltage_start_old = motor->m_conf->foc_hfi_voltage_start;
	float hfi_voltage_run_old = motor->m_conf->foc_hfi_voltage_run;
	float hfi_voltage_max_old = motor->m_conf->foc_hfi_voltage_max;
	bool sample_v0_v7_old = motor->m_conf->foc_sample_v0_v7;
	foc_hfi_samples samples_old = motor->m_conf->foc_hfi_samples;

	mc_interface_lock();
	motor->m_control_mode = CONTROL_MODE_NONE;
	motor->m_state = MC_STATE_OFF;
	stop_pwm_hw(motor);

	motor->m_conf->foc_sensor_mode = FOC_SENSOR_MODE_HFI;
	motor->m_conf->foc_hfi_voltage_start = duty * GET_INPUT_VOLTAGE() * (2.0 / 3.0);
	motor->m_conf->foc_hfi_voltage_run = duty * GET_INPUT_VOLTAGE() * (2.0 / 3.0);
	motor->m_conf->foc_hfi_voltage_max = duty * GET_INPUT_VOLTAGE() * (2.0 / 3.0);
	motor->m_conf->foc_sample_v0_v7 = false;
	motor->m_conf->foc_hfi_samples = HFI_SAMPLES_32;

//	motor->m_conf->foc_f_sw = 15000;
//	uint32_t top = SYSTEM_CORE_CLOCK / (int)motor->m_conf->foc_f_sw;
//	TIMER_UPDATE_SAMP_TOP(MCPWM_FOC_CURRENT_SAMP_OFFSET, top);

	update_hfi_samples(motor->m_conf->foc_hfi_samples, motor);

	chThdSleepMilliseconds(1);

	timeout_reset();
	mcpwm_foc_set_duty(0.0);
	chThdSleepMilliseconds(1);

	int ready_cnt = 0;
	while (!motor->m_hfi.ready) {
		chThdSleepMilliseconds(1);
		ready_cnt++;
		if (ready_cnt > 100) {
			break;
		}
	}

	if (samples < 10) {
		samples = 10;
	}

	float l_sum = 0.0;
	float ld_lq_diff_sum = 0.0;
	float i_sum = 0.0;
	float iterations = 0.0;

	for (int i = 0;i < (samples / 10);i++) {
		timeout_reset();
		mcpwm_foc_set_duty(0.0);

		chThdSleepMilliseconds(10);

		float real_bin0, imag_bin0;
		float real_bin2, imag_bin2;
		float real_bin0_i, imag_bin0_i;

		motor->m_hfi.fft_bin0_func((float*)motor->m_hfi.buffer, &real_bin0, &imag_bin0);
		motor->m_hfi.fft_bin2_func((float*)motor->m_hfi.buffer, &real_bin2, &imag_bin2);
		motor->m_hfi.fft_bin0_func((float*)motor->m_hfi.buffer_current, &real_bin0_i, &imag_bin0_i);

		l_sum += real_bin0;
		ld_lq_diff_sum += 2.0 * sqrtf(SQ(real_bin2) + SQ(imag_bin2));
		i_sum += real_bin0_i;

		iterations++;
	}

	mcpwm_foc_set_current(0.0);

	motor->m_conf->foc_sensor_mode = sensor_mode_old;
	motor->m_conf->foc_f_sw = f_sw_old;
	motor->m_conf->foc_hfi_voltage_start = hfi_voltage_start_old;
	motor->m_conf->foc_hfi_voltage_run = hfi_voltage_run_old;
	motor->m_conf->foc_hfi_voltage_max = hfi_voltage_max_old;
	motor->m_conf->foc_sample_v0_v7 = sample_v0_v7_old;
	motor->m_conf->foc_hfi_samples = samples_old;

//	top = SYSTEM_CORE_CLOCK / (int)motor->m_conf->foc_f_sw;
//	TIMER_UPDATE_SAMP_TOP(MCPWM_FOC_CURRENT_SAMP_OFFSET, top);

	update_hfi_samples(motor->m_conf->foc_hfi_samples, motor);

	mc_interface_unlock();

	if (curr) {
		*curr = i_sum / iterations;
	}

	if (ld_lq_diff) {
		*ld_lq_diff = (ld_lq_diff_sum / iterations) * 1e6;
	}

	return (l_sum / iterations) * 1e6;
}

/**
 * Measure the motor inductance with short voltage pulses. The difference from the
 * other function is that this one will aim for a specific measurement current. It
 * will also use an appropriate switching frequency.
 *
 * @param curr_goal
 * The measurement current to aim for.
 *
 * @param samples
 * The number of samples to average over.
 *
 * @param *curr
 * The current that was used for this measurement.
 *
 * @return
 * The average d and q axis inductance in uH.
 */
float mcpwm_foc_measure_inductance_current(float curr_goal, int samples, float *curr, float *ld_lq_diff) {
	float duty_last = 0.0;
	for (float i = 0.02;i < 0.5;i *= 1.5) {
		float i_tmp;
		mcpwm_foc_measure_inductance(i, 10, &i_tmp, 0);

		duty_last = i;
		if (i_tmp >= curr_goal) {
			break;
		}
	}

	float ind = mcpwm_foc_measure_inductance(duty_last, samples, curr, ld_lq_diff);
	return ind;
}

/**
 * Automatically measure the resistance and inductance of the motor with small steps.
 *
 * @param res
 * The measured resistance in ohm.
 *
 * @param ind
 * The measured inductance in microhenry.
 *
 * @return
 * True if the measurement succeeded, false otherwise.
 */
bool mcpwm_foc_measure_res_ind(float *res, float *ind) {
	volatile motor_all_state_t *motor = motor_now();

	const float f_sw_old = motor->m_conf->foc_f_sw;
	const float kp_old = motor->m_conf->foc_current_kp;
	const float ki_old = motor->m_conf->foc_current_ki;
	const float res_old = motor->m_conf->foc_motor_r;

	motor->m_conf->foc_current_kp = 0.001;
	motor->m_conf->foc_current_ki = 1.0;

//	motor->m_conf->foc_f_sw = 10000.0;
//	uint32_t top = SYSTEM_CORE_CLOCK / (int)motor->m_conf->foc_f_sw;
//	TIMER_UPDATE_SAMP_TOP(MCPWM_FOC_CURRENT_SAMP_OFFSET, top);

	float i_last = 0.0;
	for (float i = 2.0;i < (motor->m_conf->l_current_max / 2.0);i *= 1.5) {
		if (i > (1.0 / mcpwm_foc_measure_resistance(i, 20))) {
			i_last = i;
			break;
		}
	}

	if (i_last < 0.01) {
		i_last = (motor->m_conf->l_current_max / 2.0);
	}

#ifdef HW_AXIOM_FORCE_HIGH_CURRENT_MEASUREMENTS
	i_last = (motor->m_conf->l_current_max / 2.0);
#endif

	*res = mcpwm_foc_measure_resistance(i_last, 200);
	motor->m_conf->foc_motor_r = *res;
	*ind = mcpwm_foc_measure_inductance_current(i_last, 200, 0, 0);

	motor->m_conf->foc_f_sw = f_sw_old;
	motor->m_conf->foc_current_kp = kp_old;
	motor->m_conf->foc_current_ki = ki_old;
	motor->m_conf->foc_motor_r = res_old;

//	top = SYSTEM_CORE_CLOCK / (int)motor->m_conf->foc_f_sw;
//	TIMER_UPDATE_SAMP_TOP(MCPWM_FOC_CURRENT_SAMP_OFFSET, top);

	return true;
}

/**
 * Run the motor in open loop and figure out at which angles the hall sensors are.
 *
 * @param current
 * Current to use.
 *
 * @param hall_table
 * Table to store the result to.
 *
 * @return
 * true: Success
 * false: Something went wrong
 */
bool mcpwm_foc_hall_detect(float current, uint8_t *hall_table) {
	volatile motor_all_state_t *motor = motor_now();

	mc_interface_lock();

	motor->m_phase_override = true;
	motor->m_id_set = current;
	motor->m_iq_set = 0.0;
	motor->m_control_mode = CONTROL_MODE_CURRENT;
	motor->m_state = MC_STATE_RUNNING;

	// Disable timeout
	systime_t tout = timeout_get_timeout_msec();
	float tout_c = timeout_get_brake_current();
	timeout_reset();
	timeout_configure(60000, 0.0);

	// Lock the motor
	motor->m_phase_now_override = 0;
	chThdSleepMilliseconds(1000);

	float sin_hall[8];
	float cos_hall[8];
	int hall_iterations[8];
	memset(sin_hall, 0, sizeof(sin_hall));
	memset(cos_hall, 0, sizeof(cos_hall));
	memset(hall_iterations, 0, sizeof(hall_iterations));

	// Forwards
	for (int i = 0;i < 3;i++) {
		for (int j = 0;j < 360;j++) {
			motor->m_phase_now_override = (float)j * M_PI / 180.0;
			chThdSleepMilliseconds(5);

			int hall = read_hall(motor);
			float s, c;
			sincosf(motor->m_phase_now_override, &s, &c);
			sin_hall[hall] += s;
			cos_hall[hall] += c;
			hall_iterations[hall]++;
		}
	}

	// Reverse
	for (int i = 0;i < 3;i++) {
		for (int j = 360;j >= 0;j--) {
			motor->m_phase_now_override = (float)j * M_PI / 180.0;
			chThdSleepMilliseconds(5);

			int hall = read_hall(motor);
			float s, c;
			sincosf(motor->m_phase_now_override, &s, &c);
			sin_hall[hall] += s;
			cos_hall[hall] += c;
			hall_iterations[hall]++;
		}
	}

	motor->m_id_set = 0.0;
	motor->m_iq_set = 0.0;
	motor->m_phase_override = false;
	motor->m_control_mode = CONTROL_MODE_NONE;
	motor->m_state = MC_STATE_OFF;
	stop_pwm_hw(motor);

	// Enable timeout
	timeout_configure(tout, tout_c);

	int fails = 0;
	for(int i = 0;i < 8;i++) {
		if (hall_iterations[i] > 30) {
			float ang = atan2f(sin_hall[i], cos_hall[i]) * 180.0 / M_PI;
			utils_norm_angle(&ang);
			hall_table[i] = (uint8_t)(ang * 200.0 / 360.0);
		} else {
			hall_table[i] = 255;
			fails++;
		}
	}

	mc_interface_unlock();

	return fails == 2;
}

void mcpwm_foc_print_state(void) {
	commands_printf("Mod d:        %.2f", (double)motor_now()->m_motor_state.mod_d);
	commands_printf("Mod q:        %.2f", (double)motor_now()->m_motor_state.mod_q);
	commands_printf("Duty:         %.2f", (double)motor_now()->m_motor_state.duty_now);
	commands_printf("Vd:           %.2f", (double)motor_now()->m_motor_state.vd);
	commands_printf("Vq:           %.2f", (double)motor_now()->m_motor_state.vq);
	commands_printf("Phase:        %.2f", (double)motor_now()->m_motor_state.phase);
	commands_printf("V_alpha:      %.2f", (double)motor_now()->m_motor_state.v_alpha);
	commands_printf("V_beta:       %.2f", (double)motor_now()->m_motor_state.v_beta);
	commands_printf("id:           %.2f", (double)motor_now()->m_motor_state.id);
	commands_printf("iq:           %.2f", (double)motor_now()->m_motor_state.iq);
	commands_printf("id_filter:    %.2f", (double)motor_now()->m_motor_state.id_filter);
	commands_printf("iq_filter:    %.2f", (double)motor_now()->m_motor_state.iq_filter);
	commands_printf("id_target:    %.2f", (double)motor_now()->m_motor_state.id_target);
	commands_printf("iq_target:    %.2f", (double)motor_now()->m_motor_state.iq_target);
	commands_printf("i_abs:        %.2f", (double)motor_now()->m_motor_state.i_abs);
	commands_printf("i_abs_filter: %.2f", (double)motor_now()->m_motor_state.i_abs_filter);
	commands_printf("Obs_x1:       %.2f", (double)motor_now()->m_observer_x1);
	commands_printf("Obs_x2:       %.2f", (double)motor_now()->m_observer_x2);
	commands_printf("vd_int:       %.2f", (double)motor_now()->m_motor_state.vd_int);
	commands_printf("vq_int:       %.2f", (double)motor_now()->m_motor_state.vq_int);
}

float mcpwm_foc_get_last_adc_isr_duration(void) {
	return m_last_adc_isr_duration;
}

void mcpwm_foc_tim_sample_int_handler(void) {
	if (m_init_done) {
		// Generate COM event here for synchronization
		TIM_GenerateEvent(TIM1, TIM_EventSource_COM);
		TIM_GenerateEvent(TIM8, TIM_EventSource_COM);

		virtual_motor_int_handler(
				m_motor_1.m_motor_state.v_alpha,
				m_motor_1.m_motor_state.v_beta);
	}
}

void mcpwm_foc_adc_int_handler(void *p, uint32_t flags) {
	(void)p;
	(void)flags;

	static int skip = 0;
	if (++skip == FOC_CONTROL_LOOP_FREQ_DIVIDER) {
		skip = 0;
	} else {
		return;
	}

	bool is_v7 = !(TIM1->CR1 & TIM_CR1_DIR);
	int norm_curr_ofs = 0;

#ifdef HW_HAS_DUAL_MOTORS
	bool is_second_motor = is_v7;
	norm_curr_ofs = is_second_motor ? 3 : 0;
	volatile motor_all_state_t *motor_other = is_second_motor ? &m_motor_1 : &m_motor_2;
	volatile motor_all_state_t *motor_now_last = motor_now();
	volatile motor_all_state_t *m_motor_now = is_second_motor ? &m_motor_2 : &m_motor_1;
	m_isr_motor = is_second_motor ? 2 : 1;
#ifdef HW_HAS_3_SHUNTS
	volatile TIM_TypeDef *tim = is_second_motor ? TIM8 : TIM1;
#endif
#else
	volatile motor_all_state_t *motor = &m_motor_1;
	volatile motor_all_state_t *motor_other = &m_motor_1;
	volatile motor_all_state_t *m_motor_now = &m_motor_1;;
	m_isr_motor = 1;
#ifdef HW_HAS_3_SHUNTS
	volatile TIM_TypeDef *tim = TIM1;
#endif
#endif

	uint32_t t_start = timer_time_now();

	if (motor_other->m_duty_next_set) {
		motor_other->m_duty_next_set = false;
#ifdef HW_HAS_DUAL_MOTORS
		if (is_second_motor) {
			TIMER_UPDATE_DUTY_M1(motor_other->m_duty1_next, motor_other->m_duty2_next, motor_other->m_duty3_next);
		} else {
			TIMER_UPDATE_DUTY_M2(motor_other->m_duty1_next, motor_other->m_duty2_next, motor_other->m_duty3_next);
		}
#else
		TIMER_UPDATE_DUTY_M1(motor->m_duty1_next, motor->m_duty2_next, motor->m_duty3_next);
#endif
	}

#ifndef HW_HAS_DUAL_MOTORS
#ifdef HW_HAS_PHASE_SHUNTS
	if (!motor->m_conf->foc_sample_v0_v7 && is_v7) {
		return;
	}
#else
	if (is_v7) {
		return;
	}
#endif
#endif

	// Reset the watchdog
	timeout_feed_WDT(THREAD_MCPWM);

#ifdef AD2S1205_SAMPLE_GPIO
	// force a position sample in the AD2S1205 resolver IC (falling edge)
	palClearPad(AD2S1205_SAMPLE_GPIO, AD2S1205_SAMPLE_PIN);
#endif

#ifdef HW_HAS_DUAL_MOTORS
	int curr0 = 0;
	int curr1 = 0;

	if (is_second_motor) {
		curr0 = GET_CURRENT1_M2();
		curr1 = GET_CURRENT2_M2();
	} else {
		curr0 = GET_CURRENT1();
		curr1 = GET_CURRENT2();
	}
#else
	int curr0 = GET_CURRENT1();
	int curr1 = GET_CURRENT2();
#endif

#ifdef HW_HAS_3_SHUNTS
#ifdef HW_HAS_DUAL_MOTORS
	int curr2 = is_second_motor ? GET_CURRENT3_M2() : GET_CURRENT3();
#else
	int curr2 = GET_CURRENT3();
#endif
#endif

	m_motor_now->m_curr_sum[0] += curr0;
	m_motor_now->m_curr_sum[1] += curr1;
#ifdef HW_HAS_3_SHUNTS
	m_motor_now->m_curr_sum[2] += curr2;
#endif

	curr0 -= m_motor_now->m_curr_ofs[0];
	curr1 -= m_motor_now->m_curr_ofs[1];
#ifdef HW_HAS_3_SHUNTS
	curr2 -= m_motor_now->m_curr_ofs[2];
	m_motor_now->m_curr_unbalance = curr0 + curr1 + curr2;
#endif

	m_motor_now->m_curr_samples++;

	ADC_curr_norm_value[0 + norm_curr_ofs] = curr0;
	ADC_curr_norm_value[1 + norm_curr_ofs] = curr1;
#ifdef HW_HAS_3_SHUNTS
	ADC_curr_norm_value[2 + norm_curr_ofs] = curr2;
#else
	ADC_curr_norm_value[2 + norm_curr_ofs] = -(ADC_curr_norm_value[0] + ADC_curr_norm_value[1]);
#endif

	// Use the best current samples depending on the modulation state.
#ifdef HW_HAS_3_SHUNTS
	if (m_motor_now->m_conf->foc_sample_high_current) {
		// High current sampling mode. Choose the lower currents to derive the highest one
		// in order to be able to measure higher currents.
		const float i0_abs = fabsf(ADC_curr_norm_value[0 + norm_curr_ofs]);
		const float i1_abs = fabsf(ADC_curr_norm_value[1 + norm_curr_ofs]);
		const float i2_abs = fabsf(ADC_curr_norm_value[2 + norm_curr_ofs]);

		if (i0_abs > i1_abs && i0_abs > i2_abs) {
			ADC_curr_norm_value[0 + norm_curr_ofs] = -(ADC_curr_norm_value[1 + norm_curr_ofs] + ADC_curr_norm_value[2 + norm_curr_ofs]);
		} else if (i1_abs > i0_abs && i1_abs > i2_abs) {
			ADC_curr_norm_value[1 + norm_curr_ofs] = -(ADC_curr_norm_value[0 + norm_curr_ofs] + ADC_curr_norm_value[2 + norm_curr_ofs]);
		} else if (i2_abs > i0_abs && i2_abs > i1_abs) {
			ADC_curr_norm_value[2 + norm_curr_ofs] = -(ADC_curr_norm_value[0 + norm_curr_ofs] + ADC_curr_norm_value[1 + norm_curr_ofs]);
		}
	} else {
#ifdef HW_HAS_PHASE_SHUNTS
		if (is_v7) {
			if (tim->CCR1 > 500 && tim->CCR2 > 500) {
				// Use the same 2 shunts on low modulation, as that will avoid jumps in the current reading.
				// This is especially important when using HFI.
				ADC_curr_norm_value[2 + norm_curr_ofs] = -(ADC_curr_norm_value[0 + norm_curr_ofs] + ADC_curr_norm_value[1 + norm_curr_ofs]);
			} else {
				if (tim->CCR1 < tim->CCR2 && tim->CCR1 < tim->CCR3) {
					ADC_curr_norm_value[0 + norm_curr_ofs] = -(ADC_curr_norm_value[1 + norm_curr_ofs] + ADC_curr_norm_value[2 + norm_curr_ofs]);
				} else if (tim->CCR2 < tim->CCR1 && tim->CCR2 < tim->CCR3) {
					ADC_curr_norm_value[1 + norm_curr_ofs] = -(ADC_curr_norm_value[0 + norm_curr_ofs] + ADC_curr_norm_value[2 + norm_curr_ofs]);
				} else if (tim->CCR3 < tim->CCR1 && tim->CCR3 < tim->CCR2) {
					ADC_curr_norm_value[2 + norm_curr_ofs] = -(ADC_curr_norm_value[0 + norm_curr_ofs] + ADC_curr_norm_value[1 + norm_curr_ofs]);
				}
			}
		} else {
			if (tim->CCR1 < (tim->ARR - 500) && tim->CCR2 < (tim->ARR - 500)) {
				// Use the same 2 shunts on low modulation, as that will avoid jumps in the current reading.
				// This is especially important when using HFI.
				ADC_curr_norm_value[2 + norm_curr_ofs] = -(ADC_curr_norm_value[0 + norm_curr_ofs] + ADC_curr_norm_value[1 + norm_curr_ofs]);
			} else {
				if (tim->CCR1 > tim->CCR2 && tim->CCR1 > tim->CCR3) {
					ADC_curr_norm_value[0 + norm_curr_ofs] = -(ADC_curr_norm_value[1 + norm_curr_ofs] + ADC_curr_norm_value[2 + norm_curr_ofs]);
				} else if (tim->CCR2 > tim->CCR1 && tim->CCR2 > tim->CCR3) {
					ADC_curr_norm_value[1 + norm_curr_ofs] = -(ADC_curr_norm_value[0 + norm_curr_ofs] + ADC_curr_norm_value[2 + norm_curr_ofs]);
				} else if (tim->CCR3 > tim->CCR1 && tim->CCR3 > tim->CCR2) {
					ADC_curr_norm_value[2 + norm_curr_ofs] = -(ADC_curr_norm_value[0 + norm_curr_ofs] + ADC_curr_norm_value[1 + norm_curr_ofs]);
				}
			}
		}
#else
		if (tim->CCR1 < (tim->ARR - 500) && tim->CCR2 < (tim->ARR - 500)) {
			// Use the same 2 shunts on low modulation, as that will avoid jumps in the current reading.
			// This is especially important when using HFI.
			ADC_curr_norm_value[2 + norm_curr_ofs] = -(ADC_curr_norm_value[0 + norm_curr_ofs] + ADC_curr_norm_value[1 + norm_curr_ofs]);
		} else {
			if (tim->CCR1 > tim->CCR2 && tim->CCR1 > tim->CCR3) {
				ADC_curr_norm_value[0 + norm_curr_ofs] = -(ADC_curr_norm_value[1 + norm_curr_ofs] + ADC_curr_norm_value[2 + norm_curr_ofs]);
			} else if (tim->CCR2 > tim->CCR1 && tim->CCR2 > tim->CCR3) {
				ADC_curr_norm_value[1 + norm_curr_ofs] = -(ADC_curr_norm_value[0 + norm_curr_ofs] + ADC_curr_norm_value[2 + norm_curr_ofs]);
			} else if (tim->CCR3 > tim->CCR1 && tim->CCR3 > tim->CCR2) {
				ADC_curr_norm_value[2 + norm_curr_ofs] = -(ADC_curr_norm_value[0 + norm_curr_ofs] + ADC_curr_norm_value[1 + norm_curr_ofs]);
			}
		}
#endif
	}
#endif

	float ia = (float)ADC_curr_norm_value[0 + norm_curr_ofs] * FAC_CURRENT;
	float ib = (float)ADC_curr_norm_value[1 + norm_curr_ofs] * FAC_CURRENT;
//	float ic = -(ia + ib);

#ifdef HW_HAS_PHASE_SHUNTS
	float dt;
	if (m_motor_now->m_conf->foc_sample_v0_v7) {
		dt = 1.0 / m_motor_now->m_conf->foc_f_sw;
	} else {
		dt = 1.0 / (m_motor_now->m_conf->foc_f_sw / 2.0);
	}
#else
	float dt = 1.0 / (m_motor_now->m_conf->foc_f_sw / 2.0);
#endif

	// This has to be done for the skip function to have any chance at working with the
	// observer and control loops.
	// TODO: Test this.
	dt /= (float)FOC_CONTROL_LOOP_FREQ_DIVIDER;

	UTILS_LP_FAST(m_motor_now->m_motor_state.v_bus, GET_INPUT_VOLTAGE(), 0.1);

	float enc_ang = 0;
	if (encoder_is_configured()) {
		if (virtual_motor_is_connected()){
			enc_ang = virtual_motor_get_angle_deg();
		} else {
			enc_ang = encoder_read_deg();
		}

		float phase_tmp = enc_ang;
		if (m_motor_now->m_conf->foc_encoder_inverted) {
			phase_tmp = 360.0 - phase_tmp;
		}
		phase_tmp *= m_motor_now->m_conf->foc_encoder_ratio;
		phase_tmp -= m_motor_now->m_conf->foc_encoder_offset;
		utils_norm_angle((float*)&phase_tmp);
		m_motor_now->m_phase_now_encoder = phase_tmp * (M_PI / 180.0);
	}

	const float phase_diff = utils_angle_difference_rad(m_motor_now->m_motor_state.phase, m_motor_now->m_phase_before);
	m_motor_now->m_phase_before = m_motor_now->m_motor_state.phase;

	if (m_motor_now->m_state == MC_STATE_RUNNING) {
		// Clarke transform assuming balanced currents
		m_motor_now->m_motor_state.i_alpha = ia;
		m_motor_now->m_motor_state.i_beta = ONE_BY_SQRT3 * ia + TWO_BY_SQRT3 * ib;

		// Full Clarke transform in case there are current offsets
//		m_motor_state.i_alpha = (2.0 / 3.0) * ia - (1.0 / 3.0) * ib - (1.0 / 3.0) * ic;
//		m_motor_state.i_beta = ONE_BY_SQRT3 * ib - ONE_BY_SQRT3 * ic;

		const float duty_abs = fabsf(m_motor_now->m_motor_state.duty_now);
		float id_set_tmp = m_motor_now->m_id_set;
		float iq_set_tmp = m_motor_now->m_iq_set;
		m_motor_now->m_motor_state.max_duty = m_motor_now->m_conf->l_max_duty;

		UTILS_LP_FAST(m_motor_now->m_duty_filtered, m_motor_now->m_motor_state.duty_now, 0.1);
		utils_truncate_number((float*)&m_motor_now->m_duty_filtered, -1.0, 1.0);

		float duty_set = m_motor_now->m_duty_cycle_set;
		bool control_duty = m_motor_now->m_control_mode == CONTROL_MODE_DUTY ||
				m_motor_now->m_control_mode == CONTROL_MODE_OPENLOOP_DUTY ||
				m_motor_now->m_control_mode == CONTROL_MODE_OPENLOOP_DUTY_PHASE;

		// When the modulation is low in brake mode and the set brake current
		// cannot be reached, short all phases to get more braking without
		// applying active braking. Use a bit of hysteresis when leaving
		// the shorted mode.
		if (m_motor_now->m_control_mode == CONTROL_MODE_CURRENT_BRAKE &&
				fabsf(m_motor_now->m_duty_filtered) < m_motor_now->m_conf->l_min_duty * 1.5 &&
				(m_motor_now->m_motor_state.i_abs * (m_motor_now->m_was_full_brake ? 1.0 : 1.5)) < fabsf(m_motor_now->m_iq_set)) {
			control_duty = true;
			duty_set = 0.0;
			m_motor_now->m_was_full_brake = true;
		} else {
			m_motor_now->m_was_full_brake = false;
		}

		// Brake when set ERPM is below min ERPM
		if (m_motor_now->m_control_mode == CONTROL_MODE_SPEED &&
				fabsf(m_motor_now->m_speed_pid_set_rpm) < m_motor_now->m_conf->s_pid_min_erpm) {
			control_duty = true;
			duty_set = 0.0;
		}

		// Reset integrator when leaving duty cycle mode, as the windup protection is not too fast. Making
		// better windup protection is probably better, but not easy.
		if (!control_duty && m_motor_now->m_was_control_duty) {
			m_motor_now->m_motor_state.vq_int = m_motor_now->m_motor_state.vq;
			if (m_motor_now->m_conf->foc_cc_decoupling == FOC_CC_DECOUPLING_BEMF ||
					m_motor_now->m_conf->foc_cc_decoupling == FOC_CC_DECOUPLING_CROSS_BEMF) {
				m_motor_now->m_motor_state.vq_int -= m_motor_now->m_motor_state.speed_rad_s * m_motor_now->m_conf->foc_motor_flux_linkage;
			}
		}
		m_motor_now->m_was_control_duty = control_duty;

		if (control_duty) {
			// Duty cycle control
			if (fabsf(duty_set) < (duty_abs - 0.05) ||
					(SIGN(m_motor_now->m_motor_state.vq) * m_motor_now->m_motor_state.iq) < m_motor_now->m_conf->lo_current_min) {
				// Truncating the duty cycle here would be dangerous, so run a PID controller.

				// Compensation for supply voltage variations
				float scale = 1.0 / GET_INPUT_VOLTAGE();

				// Compute error
				float error = duty_set - m_motor_now->m_motor_state.duty_now;

				// Compute parameters
				float p_term = error * m_motor_now->m_conf->foc_duty_dowmramp_kp * scale;
				m_motor_now->m_duty_i_term += error * (m_motor_now->m_conf->foc_duty_dowmramp_ki * dt) * scale;

				// I-term wind-up protection
				utils_truncate_number((float*)&m_motor_now->m_duty_i_term, -1.0, 1.0);

				// Calculate output
				float output = p_term + m_motor_now->m_duty_i_term;
				utils_truncate_number(&output, -1.0, 1.0);
				iq_set_tmp = output * m_motor_now->m_conf->lo_current_max;
			} else {
				// If the duty cycle is less than or equal to the set duty cycle just limit
				// the modulation and use the maximum allowed current.
				m_motor_now->m_duty_i_term = 0.0;
				m_motor_now->m_motor_state.max_duty = duty_set;
				if (duty_set > 0.0) {
					iq_set_tmp = m_motor_now->m_conf->lo_current_max;
				} else {
					iq_set_tmp = -m_motor_now->m_conf->lo_current_max;
				}
			}
		} else if (m_motor_now->m_control_mode == CONTROL_MODE_CURRENT_BRAKE) {
			// Braking
			iq_set_tmp = fabsf(iq_set_tmp);

			if (phase_diff > 0.0) {
				iq_set_tmp = -iq_set_tmp;
			} else if (phase_diff == 0.0) {
				iq_set_tmp = 0.0;
			}
		}

		// Run observer
		if (!m_motor_now->m_phase_override) {
			observer_update(m_motor_now->m_motor_state.v_alpha, m_motor_now->m_motor_state.v_beta,
					m_motor_now->m_motor_state.i_alpha, m_motor_now->m_motor_state.i_beta, dt,
					&m_motor_now->m_observer_x1, &m_motor_now->m_observer_x2, &m_motor_now->m_phase_now_observer, m_motor_now);
			m_motor_now->m_phase_now_observer += m_motor_now->m_pll_speed * dt * 0.5;
			utils_norm_angle_rad((float*)&m_motor_now->m_phase_now_observer);
		}

		switch (m_motor_now->m_conf->foc_sensor_mode) {
		case FOC_SENSOR_MODE_ENCODER:
			if (encoder_index_found()) {
				m_motor_now->m_motor_state.phase = correct_encoder(
						m_motor_now->m_phase_now_observer,
						m_motor_now->m_phase_now_encoder,
						m_motor_now->m_pll_speed,
						m_motor_now->m_conf->foc_sl_erpm,
						m_motor_now);
			} else {
				// Rotate the motor in open loop if the index isn't found.
				m_motor_now->m_motor_state.phase = m_motor_now->m_phase_now_encoder_no_index;
			}

			if (!m_motor_now->m_phase_override) {
				id_set_tmp = 0.0;
			}
			break;
		case FOC_SENSOR_MODE_HALL:
			m_motor_now->m_phase_now_observer = correct_hall(m_motor_now->m_phase_now_observer,
					m_motor_now->m_pll_speed, dt, m_motor_now);
			m_motor_now->m_motor_state.phase = m_motor_now->m_phase_now_observer;

			if (!m_motor_now->m_phase_override) {
				id_set_tmp = 0.0;
			}
			break;
		case FOC_SENSOR_MODE_SENSORLESS:
			if (m_motor_now->m_phase_observer_override) {
				m_motor_now->m_motor_state.phase = m_motor_now->m_phase_now_observer_override;
			} else {
				m_motor_now->m_motor_state.phase = m_motor_now->m_phase_now_observer;
			}

			// Inject D axis current at low speed to make the observer track
			// better. This does not seem to be necessary with dead time
			// compensation.
			// Note: this is done at high rate prevent noise.
			if (!m_motor_now->m_phase_override) {
				if (duty_abs < m_motor_now->m_conf->foc_sl_d_current_duty) {
					id_set_tmp = utils_map(duty_abs, 0.0, m_motor_now->m_conf->foc_sl_d_current_duty,
							fabsf(m_motor_now->m_motor_state.iq_target) * m_motor_now->m_conf->foc_sl_d_current_factor, 0.0);
				} else {
					id_set_tmp = 0.0;
				}
			}
			break;

		case FOC_SENSOR_MODE_HFI:
			if (fabsf(m_motor_now->m_speed_est_fast * (60.0 / (2.0 * M_PI))) > m_motor_now->m_conf->foc_sl_erpm_hfi) {
				m_motor_now->m_hfi.observer_zero_time = 0;
			} else {
				m_motor_now->m_hfi.observer_zero_time += dt;
			}

			if (m_motor_now->m_hfi.observer_zero_time < m_motor_now->m_conf->foc_hfi_obs_ovr_sec) {
				m_motor_now->m_hfi.angle = m_motor_now->m_phase_now_observer;
			}

			m_motor_now->m_motor_state.phase = correct_encoder(
					m_motor_now->m_phase_now_observer,
					m_motor_now->m_hfi.angle,
					m_motor_now->m_speed_est_fast,
					m_motor_now->m_conf->foc_sl_erpm_hfi,
					m_motor_now);

			if (!m_motor_now->m_phase_override) {
				id_set_tmp = 0.0;
			}
			break;
		}

		if (m_motor_now->m_control_mode == CONTROL_MODE_HANDBRAKE) {
			// Force the phase to 0 in handbrake mode so that the current simply locks the rotor.
			m_motor_now->m_motor_state.phase = 0.0;
		} else if (m_motor_now->m_control_mode == CONTROL_MODE_OPENLOOP ||
				m_motor_now->m_control_mode == CONTROL_MODE_OPENLOOP_DUTY) {
			m_motor_now->m_openloop_angle += dt * m_motor_now->m_openloop_speed;
			utils_norm_angle_rad((float*)&m_motor_now->m_openloop_angle);
			m_motor_now->m_motor_state.phase = m_motor_now->m_openloop_angle;
		} else if (m_motor_now->m_control_mode == CONTROL_MODE_OPENLOOP_PHASE ||
				m_motor_now->m_control_mode == CONTROL_MODE_OPENLOOP_DUTY_PHASE) {
			m_motor_now->m_motor_state.phase = m_motor_now->m_openloop_phase;
		}

		if (m_motor_now->m_phase_override) {
			m_motor_now->m_motor_state.phase = m_motor_now->m_phase_now_override;
		}

		// Apply current limits
		// TODO: Consider D axis current for the input current as well.
		const float mod_q = m_motor_now->m_motor_state.mod_q;
		if (mod_q > 0.001) {
			utils_truncate_number(&iq_set_tmp, m_motor_now->m_conf->lo_in_current_min / mod_q, m_motor_now->m_conf->lo_in_current_max / mod_q);
		} else if (mod_q < -0.001) {
			utils_truncate_number(&iq_set_tmp, m_motor_now->m_conf->lo_in_current_max / mod_q, m_motor_now->m_conf->lo_in_current_min / mod_q);
		}

		if (mod_q > 0.0) {
			utils_truncate_number(&iq_set_tmp, m_motor_now->m_conf->lo_current_min, m_motor_now->m_conf->lo_current_max);
		} else {
			utils_truncate_number(&iq_set_tmp, -m_motor_now->m_conf->lo_current_max, -m_motor_now->m_conf->lo_current_min);
		}

		utils_saturate_vector_2d(&id_set_tmp, &iq_set_tmp,
				utils_max_abs(m_motor_now->m_conf->lo_current_max, m_motor_now->m_conf->lo_current_min));

		m_motor_now->m_motor_state.id_target = id_set_tmp;
		m_motor_now->m_motor_state.iq_target = iq_set_tmp;

		control_current(m_motor_now, dt);
	} else {
		// The current is 0 when the motor is undriven
		m_motor_now->m_motor_state.i_alpha = 0.0;
		m_motor_now->m_motor_state.i_beta = 0.0;
		m_motor_now->m_motor_state.id = 0.0;
		m_motor_now->m_motor_state.iq = 0.0;
		m_motor_now->m_motor_state.id_filter = 0.0;
		m_motor_now->m_motor_state.iq_filter = 0.0;
		m_motor_now->m_motor_state.i_bus = 0.0;
		m_motor_now->m_motor_state.i_abs = 0.0;
		m_motor_now->m_motor_state.i_abs_filter = 0.0;

		// Track back emf
#ifdef HW_HAS_DUAL_MOTORS
#ifdef HW_HAS_3_SHUNTS
		float Va, Vb, Vc;
		if (is_second_motor) {
			Va = ADC_VOLTS(ADC_IND_SENS4) * ((VIN_R1 + VIN_R2) / VIN_R2);
			Vb = ADC_VOLTS(ADC_IND_SENS5) * ((VIN_R1 + VIN_R2) / VIN_R2);
			Vc = ADC_VOLTS(ADC_IND_SENS6) * ((VIN_R1 + VIN_R2) / VIN_R2);
		} else {
			Va = ADC_VOLTS(ADC_IND_SENS1) * ((VIN_R1 + VIN_R2) / VIN_R2);
			Vb = ADC_VOLTS(ADC_IND_SENS2) * ((VIN_R1 + VIN_R2) / VIN_R2);
			Vc = ADC_VOLTS(ADC_IND_SENS3) * ((VIN_R1 + VIN_R2) / VIN_R2);
		}
#else
		float Va, Vb, Vc;
		if (is_second_motor) {
			Va = ADC_VOLTS(ADC_IND_SENS4) * ((VIN_R1 + VIN_R2) / VIN_R2);
			Vb = ADC_VOLTS(ADC_IND_SENS6) * ((VIN_R1 + VIN_R2) / VIN_R2);
			Vc = ADC_VOLTS(ADC_IND_SENS5) * ((VIN_R1 + VIN_R2) / VIN_R2);
		} else {
			Va = ADC_VOLTS(ADC_IND_SENS1) * ((VIN_R1 + VIN_R2) / VIN_R2);
			Vb = ADC_VOLTS(ADC_IND_SENS3) * ((VIN_R1 + VIN_R2) / VIN_R2);
			Vc = ADC_VOLTS(ADC_IND_SENS2) * ((VIN_R1 + VIN_R2) / VIN_R2);
		}
#endif
#else
#ifdef HW_HAS_3_SHUNTS
		float Va = ADC_VOLTS(ADC_IND_SENS1) * ((VIN_R1 + VIN_R2) / VIN_R2);
		float Vb = ADC_VOLTS(ADC_IND_SENS2) * ((VIN_R1 + VIN_R2) / VIN_R2);
		float Vc = ADC_VOLTS(ADC_IND_SENS3) * ((VIN_R1 + VIN_R2) / VIN_R2);
#else
		float Va = ADC_VOLTS(ADC_IND_SENS1) * ((VIN_R1 + VIN_R2) / VIN_R2);
		float Vb = ADC_VOLTS(ADC_IND_SENS3) * ((VIN_R1 + VIN_R2) / VIN_R2);
		float Vc = ADC_VOLTS(ADC_IND_SENS2) * ((VIN_R1 + VIN_R2) / VIN_R2);
#endif
#endif

		// Full Clarke transform (no balanced voltages)
		m_motor_now->m_motor_state.v_alpha = (2.0 / 3.0) * Va - (1.0 / 3.0) * Vb - (1.0 / 3.0) * Vc;
		m_motor_now->m_motor_state.v_beta = ONE_BY_SQRT3 * Vb - ONE_BY_SQRT3 * Vc;

#ifdef HW_USE_LINE_TO_LINE
		// rotate alpha-beta 30 degrees to compensate for line-to-line phase voltage sensing
		float x_tmp = m_motor_now->m_motor_state.v_alpha;
		float y_tmp = m_motor_now->m_motor_state.v_beta;

		m_motor_now->m_motor_state.v_alpha = x_tmp * COS_MINUS_30_DEG - y_tmp * SIN_MINUS_30_DEG;
		m_motor_now->m_motor_state.v_beta = x_tmp * SIN_MINUS_30_DEG + y_tmp * COS_MINUS_30_DEG;

		// compensate voltage amplitude
		m_motor_now->m_motor_state.v_alpha *= ONE_BY_SQRT3;
		m_motor_now->m_motor_state.v_beta *= ONE_BY_SQRT3;
#endif

		// Run observer
		observer_update(m_motor_now->m_motor_state.v_alpha, m_motor_now->m_motor_state.v_beta,
				m_motor_now->m_motor_state.i_alpha, m_motor_now->m_motor_state.i_beta, dt, &m_motor_now->m_observer_x1,
				&m_motor_now->m_observer_x2, 0, m_motor_now);
		m_motor_now->m_phase_now_observer = utils_fast_atan2(m_motor_now->m_x2_prev + m_motor_now->m_observer_x2,
				m_motor_now->m_x1_prev + m_motor_now->m_observer_x1);

		m_motor_now->m_x1_prev = m_motor_now->m_observer_x1;
		m_motor_now->m_x2_prev = m_motor_now->m_observer_x2;

		switch (m_motor_now->m_conf->foc_sensor_mode) {
		case FOC_SENSOR_MODE_ENCODER:
			m_motor_now->m_motor_state.phase = correct_encoder(
					m_motor_now->m_phase_now_observer,
					m_motor_now->m_phase_now_encoder,
					m_motor_now->m_pll_speed,
					m_motor_now->m_conf->foc_sl_erpm,
					m_motor_now);
			break;
		case FOC_SENSOR_MODE_HALL:
			m_motor_now->m_phase_now_observer = correct_hall(m_motor_now->m_phase_now_observer,
					m_motor_now->m_pll_speed, dt, m_motor_now);
			m_motor_now->m_motor_state.phase = m_motor_now->m_phase_now_observer;
			break;
		case FOC_SENSOR_MODE_SENSORLESS:
			m_motor_now->m_motor_state.phase = m_motor_now->m_phase_now_observer;
			break;
		case FOC_SENSOR_MODE_HFI: {
			m_motor_now->m_motor_state.phase = m_motor_now->m_phase_now_observer;
			if (fabsf(m_motor_now->m_pll_speed * (60.0 / (2.0 * M_PI))) < (m_motor_now->m_conf->foc_sl_erpm_hfi * 1.1)) {
				m_motor_now->m_hfi.est_done_cnt = 0;
			}
		} break;
		}

		// HFI Restore
		CURRENT_FILTER_ON();
		m_motor_now->m_hfi.ind = 0;
		m_motor_now->m_hfi.ready = false;
		m_motor_now->m_hfi.is_samp_n = false;
		m_motor_now->m_hfi.prev_sample = 0.0;
		m_motor_now->m_hfi.angle = m_motor_now->m_motor_state.phase;

		float c, s;
		utils_fast_sincos_better(m_motor_now->m_motor_state.phase, &s, &c);

		// Park transform
		float vd_tmp = c * m_motor_now->m_motor_state.v_alpha + s * m_motor_now->m_motor_state.v_beta;
		float vq_tmp = c * m_motor_now->m_motor_state.v_beta  - s * m_motor_now->m_motor_state.v_alpha;

		UTILS_NAN_ZERO(m_motor_now->m_motor_state.vd);
		UTILS_NAN_ZERO(m_motor_now->m_motor_state.vq);

		UTILS_LP_FAST(m_motor_now->m_motor_state.vd, vd_tmp, 0.2);
		UTILS_LP_FAST(m_motor_now->m_motor_state.vq, vq_tmp, 0.2);

		// Set the current controller integrator to the BEMF voltage to avoid
		// a current spike when the motor is driven again. Notice that we have
		// to take decoupling into account.
		m_motor_now->m_motor_state.vd_int = m_motor_now->m_motor_state.vd;
		m_motor_now->m_motor_state.vq_int = m_motor_now->m_motor_state.vq;

		if (m_motor_now->m_conf->foc_cc_decoupling == FOC_CC_DECOUPLING_BEMF ||
				m_motor_now->m_conf->foc_cc_decoupling == FOC_CC_DECOUPLING_CROSS_BEMF) {
			m_motor_now->m_motor_state.vq_int -= m_motor_now->m_motor_state.speed_rad_s * m_motor_now->m_conf->foc_motor_flux_linkage;
		}

		// Update corresponding modulation
		m_motor_now->m_motor_state.mod_d = m_motor_now->m_motor_state.vd / ((2.0 / 3.0) * m_motor_now->m_motor_state.v_bus);
		m_motor_now->m_motor_state.mod_q = m_motor_now->m_motor_state.vq / ((2.0 / 3.0) * m_motor_now->m_motor_state.v_bus);
	}

	// Calculate duty cycle
	m_motor_now->m_motor_state.duty_now = SIGN(m_motor_now->m_motor_state.vq) *
			sqrtf(SQ(m_motor_now->m_motor_state.mod_d) + SQ(m_motor_now->m_motor_state.mod_q))
			/ SQRT3_BY_2;

	// Run PLL for speed estimation
	pll_run(m_motor_now->m_motor_state.phase, dt, &m_motor_now->m_pll_phase, &m_motor_now->m_pll_speed, m_motor_now);
	m_motor_now->m_motor_state.speed_rad_s = m_motor_now->m_pll_speed;

	// Low latency speed estimation, for e.g. HFI.
	{
		// Based on back emf and motor parameters. This could be useful for a resistance observer in the future.
//		UTILS_LP_FAST(m_speed_est_fast, (m_motor_state.vq - (3.0 / 2.0) * m_conf->foc_motor_r * m_motor_state.iq) / m_conf->foc_motor_flux_linkage, 0.05);

		// Based on angle difference
		float diff = utils_angle_difference_rad(m_motor_now->m_motor_state.phase, m_motor_now->m_phase_before_speed_est);
		utils_truncate_number(&diff, -M_PI / 3.0, M_PI / 3.0);

		UTILS_LP_FAST(m_motor_now->m_speed_est_fast, diff / dt, 0.01);
		UTILS_NAN_ZERO(m_motor_now->m_speed_est_fast);
		m_motor_now->m_phase_before_speed_est = m_motor_now->m_motor_state.phase;
	}

	// Update tachometer (resolution = 60 deg as for BLDC)
	float ph_tmp = m_motor_now->m_motor_state.phase;
	utils_norm_angle_rad(&ph_tmp);
	int step = (int)floorf((ph_tmp + M_PI) / (2.0 * M_PI) * 6.0);
	utils_truncate_number_int(&step, 0, 5);
	int diff = step - m_motor_now->m_tacho_step_last;
	m_motor_now->m_tacho_step_last = step;

	if (diff > 3) {
		diff -= 6;
	} else if (diff < -2) {
		diff += 6;
	}

	m_motor_now->m_tachometer += diff;
	m_motor_now->m_tachometer_abs += abs(diff);

	// Track position control angle
	// TODO: Have another look at this.
	float angle_now = 0.0;
	if (encoder_is_configured()) {
		if (m_motor_now->m_conf->m_sensor_port_mode == SENSOR_PORT_MODE_TS5700N8501_MULTITURN) {
			angle_now = encoder_read_deg_multiturn();
		} else {
			angle_now = enc_ang;
		}
	} else {
		angle_now = m_motor_now->m_motor_state.phase * (180.0 / M_PI);
	}

	if (m_motor_now->m_conf->p_pid_ang_div > 0.98 && m_motor_now->m_conf->p_pid_ang_div < 1.02) {
		m_motor_now->m_pos_pid_now = angle_now;
	} else {
		float diff_f = utils_angle_difference(angle_now, m_motor_now->m_pid_div_angle_last);
		m_motor_now->m_pid_div_angle_last = angle_now;
		m_motor_now->m_pos_pid_now += diff_f / m_motor_now->m_conf->p_pid_ang_div;
		utils_norm_angle((float*)&m_motor_now->m_pos_pid_now);
	}

	// Run position control
	if (m_motor_now->m_state == MC_STATE_RUNNING) {
		run_pid_control_pos(m_motor_now->m_pos_pid_now, m_motor_now->m_pos_pid_set, dt, m_motor_now);
	}

#ifdef AD2S1205_SAMPLE_GPIO
	// Release sample in the AD2S1205 resolver IC.
	palSetPad(AD2S1205_SAMPLE_GPIO, AD2S1205_SAMPLE_PIN);
#endif

#ifdef HW_HAS_DUAL_MOTORS
	mc_interface_mc_timer_isr(is_second_motor);
#else
	mc_interface_mc_timer_isr(false);
#endif

#ifdef HW_HAS_DUAL_MOTORS
	m_motor_now = motor_now_last;
#endif

	m_isr_motor = 0;
	m_last_adc_isr_duration = timer_seconds_elapsed_since(t_start);
}

// Private functions

static void timer_update(volatile motor_all_state_t *motor, float dt) {
	float openloop_rpm = utils_map(fabsf(motor->m_motor_state.iq_target),
			0.0, motor->m_conf->l_current_max,
			0.0, motor->m_conf->foc_openloop_rpm);

	utils_truncate_number_abs(&openloop_rpm, motor->m_conf->foc_openloop_rpm);

	const float min_rads = (openloop_rpm * 2.0 * M_PI) / 60.0;

	float add_min_speed = 0.0;
	if (motor->m_motor_state.duty_now > 0.0) {
		add_min_speed = min_rads * dt;
	} else {
		add_min_speed = -min_rads * dt;
	}

	// Open loop encoder angle for when the index is not found
	motor->m_phase_now_encoder_no_index += add_min_speed;
	utils_norm_angle_rad((float*)&motor->m_phase_now_encoder_no_index);

	// Output a minimum speed from the observer
	if (fabsf(motor->m_pll_speed) < min_rads) {
		motor->m_min_rpm_hyst_timer += dt;
	} else if (motor->m_min_rpm_hyst_timer > 0.0) {
		motor->m_min_rpm_hyst_timer -= dt;
	}

	// Don't use this in brake mode.
	if (motor->m_control_mode == CONTROL_MODE_CURRENT_BRAKE || fabsf(motor->m_motor_state.duty_now) < 0.001) {
		motor->m_min_rpm_hyst_timer = 0.0;
		motor->m_phase_observer_override = false;
	}

	bool started_now = false;
	if (motor->m_min_rpm_hyst_timer > motor->m_conf->foc_sl_openloop_hyst && motor->m_min_rpm_timer <= 0.0001) {
		motor->m_min_rpm_timer = motor->m_conf->foc_sl_openloop_time;
		started_now = true;
	}

	if (motor->m_min_rpm_timer > 0.0) {
		motor->m_phase_now_observer_override += add_min_speed;

		// When the motor gets stuck it tends to be 90 degrees off, so start the open loop
		// sequence by correcting with 90 degrees.
		if (started_now) {
			if (motor->m_motor_state.duty_now > 0.0) {
				motor->m_phase_now_observer_override += M_PI / 2.0;
			} else {
				motor->m_phase_now_observer_override -= M_PI / 2.0;
			}
		}

		utils_norm_angle_rad((float*)&motor->m_phase_now_observer_override);
		motor->m_phase_observer_override = true;
		motor->m_min_rpm_timer -= dt;
		motor->m_min_rpm_hyst_timer = 0.0;
	} else {
		motor->m_phase_now_observer_override = motor->m_phase_now_observer;
		motor->m_phase_observer_override = false;
	}

	// Samples
	if (motor->m_state == MC_STATE_RUNNING) {
		const volatile float vd_tmp = motor->m_motor_state.vd;
		const volatile float vq_tmp = motor->m_motor_state.vq;
		const volatile float id_tmp = motor->m_motor_state.id;
		const volatile float iq_tmp = motor->m_motor_state.iq;

		motor->m_samples.avg_current_tot += sqrtf(SQ(id_tmp) + SQ(iq_tmp));
		motor->m_samples.avg_voltage_tot += sqrtf(SQ(vd_tmp) + SQ(vq_tmp));
		motor->m_samples.sample_num++;
	}

	// Update and the observer gain.

	// Old gain scaling, based on duty cycle
//	motor->m_gamma_now = utils_map(fabsf(motor->m_motor_state.duty_now), 0.0, 1.0,
//			motor->m_conf->foc_observer_gain * motor->m_conf->foc_observer_gain_slow,
//			motor->m_conf->foc_observer_gain);

	// Observer gain scaling, based on bus voltage and duty cycle
<<<<<<< HEAD
	//motor->m_gamma_now = utils_map(fabsf(motor->m_motor_state.duty_now),
	//		0.0, 40.0 / motor->m_motor_state.v_bus,
	//		motor->m_conf->foc_observer_gain_slow * motor->m_conf->foc_observer_gain,
	//		motor->m_conf->foc_observer_gain);

	float gamma_tmp = utils_map(fabsf(motor->m_motor_state.duty_now),
	      0.0, 15.0 / motor->m_motor_state.v_bus,
	      0,
	      motor->m_conf->foc_observer_gain);
	  if (gamma_tmp < (motor->m_conf->foc_observer_gain_slow * motor->m_conf->foc_observer_gain)) {
	    gamma_tmp = motor->m_conf->foc_observer_gain_slow * motor->m_conf->foc_observer_gain;
	  }
	  motor->m_gamma_now = gamma_tmp;
=======
	float gamma_tmp = utils_map(fabsf(motor->m_motor_state.duty_now),
			0.0, 40.0 / motor->m_motor_state.v_bus,
			0,
			motor->m_conf->foc_observer_gain);
	if (gamma_tmp < (motor->m_conf->foc_observer_gain_slow * motor->m_conf->foc_observer_gain)) {
		gamma_tmp = motor->m_conf->foc_observer_gain_slow * motor->m_conf->foc_observer_gain;
	}
	// 3.5 scaling is kind of arbitrary, but it should make configs from old VESC Tools more likely to work.
	motor->m_gamma_now = gamma_tmp * 3.5;
>>>>>>> 51f0fcea
}

static THD_FUNCTION(timer_thread, arg) {
	(void)arg;

	chRegSetThreadName("foc timer");

	for(;;) {
		const float dt = 0.001;

		if (timer_thd_stop) {
			timer_thd_stop = false;
			return;
		}

		timer_update(&m_motor_1, dt);
#ifdef HW_HAS_DUAL_MOTORS
		timer_update(&m_motor_2, dt);
#endif

		run_pid_control_speed(dt, &m_motor_1);
#ifdef HW_HAS_DUAL_MOTORS
		run_pid_control_speed(dt, &m_motor_2);
#endif

		chThdSleepMilliseconds(1);
	}
}

static void hfi_update(volatile motor_all_state_t *motor) {
	float rpm_abs = fabsf(motor->m_speed_est_fast * (60.0 / (2.0 * M_PI)));

	if (rpm_abs > motor->m_conf->foc_sl_erpm_hfi) {
		motor->m_hfi.angle = motor->m_phase_now_observer;
	}

	if (motor->m_hfi.ready) {
		float real_bin1, imag_bin1, real_bin2, imag_bin2;
		motor->m_hfi.fft_bin1_func((float*)motor->m_hfi.buffer, &real_bin1, &imag_bin1);
		motor->m_hfi.fft_bin2_func((float*)motor->m_hfi.buffer, &real_bin2, &imag_bin2);

		float mag_bin_1 = sqrtf(SQ(imag_bin1) + SQ(real_bin1));
		float angle_bin_1 = -utils_fast_atan2(imag_bin1, real_bin1);

		angle_bin_1 += M_PI / 1.7; // Why 1.7??
		utils_norm_angle_rad(&angle_bin_1);

		float mag_bin_2 = sqrtf(SQ(imag_bin2) + SQ(real_bin2));
		float angle_bin_2 = -utils_fast_atan2(imag_bin2, real_bin2) / 2.0;

		// Assuming this thread is much faster than it takes to fill the HFI buffer completely,
		// we should lag 1/2 HFI buffer behind in phase. Compensate for that here.
		float dt_sw;
		if (motor->m_conf->foc_sample_v0_v7) {
			dt_sw = 1.0 / motor->m_conf->foc_f_sw;
		} else {
			dt_sw = 1.0 / (motor->m_conf->foc_f_sw / 2.0);
		}
		angle_bin_2 += motor->m_motor_state.speed_rad_s * ((float)motor->m_hfi.samples / 2.0) * dt_sw;

		if (fabsf(utils_angle_difference_rad(angle_bin_2 + M_PI, motor->m_hfi.angle)) <
				fabsf(utils_angle_difference_rad(angle_bin_2, motor->m_hfi.angle))) {
			angle_bin_2 += M_PI;
		}

		if (motor->m_hfi.est_done_cnt < motor->m_conf->foc_hfi_start_samples) {
			motor->m_hfi.est_done_cnt++;

			if (fabsf(utils_angle_difference_rad(angle_bin_2, angle_bin_1)) > (M_PI / 2.0)) {
				motor->m_hfi.flip_cnt++;
			}
		} else {
			if (motor->m_hfi.flip_cnt >= (motor->m_conf->foc_hfi_start_samples / 2)) {
				angle_bin_2 += M_PI;
			}
			motor->m_hfi.flip_cnt = 0;
		}

		motor->m_hfi.angle = angle_bin_2;
		utils_norm_angle_rad((float*)&motor->m_hfi.angle);

		// As angle_bin_1 is based on saturation, it is only accurate when the motor current is low. It
		// might be possible to compensate for that, which would allow HFI on non-salient motors.
		//			m_hfi.angle = angle_bin_1;

		if (motor->m_hfi_plot_en == 1) {
			static float hfi_plot_div = 0;
			hfi_plot_div++;

			if (hfi_plot_div >= 8) {
				hfi_plot_div = 0;

				float real_bin0, imag_bin0;
				motor->m_hfi.fft_bin0_func((float*)motor->m_hfi.buffer, &real_bin0, &imag_bin0);

				commands_plot_set_graph(0);
				commands_send_plot_points(motor->m_hfi_plot_sample, motor->m_hfi.angle);

				commands_plot_set_graph(1);
				commands_send_plot_points(motor->m_hfi_plot_sample, angle_bin_1);

				commands_plot_set_graph(2);
				commands_send_plot_points(motor->m_hfi_plot_sample, 2.0 * mag_bin_2 * 1e6);

				commands_plot_set_graph(3);
				commands_send_plot_points(motor->m_hfi_plot_sample, 2.0 * mag_bin_1 * 1e6);

				commands_plot_set_graph(4);
				commands_send_plot_points(motor->m_hfi_plot_sample, real_bin0 * 1e6);

//					commands_plot_set_graph(0);
//					commands_send_plot_points(motor->m_hfi_plot_sample, motor->m_motor_state.speed_rad_s);
//
//					commands_plot_set_graph(1);
//					commands_send_plot_points(motor->m_hfi_plot_sample, motor->m_speed_est_fast);

				motor->m_hfi_plot_sample++;
			}
		} else if (motor->m_hfi_plot_en == 2) {
			static float hfi_plot_div = 0;
			hfi_plot_div++;

			if (hfi_plot_div >= 8) {
				hfi_plot_div = 0;

				if (motor->m_hfi_plot_sample >= motor->m_hfi.samples) {
					motor->m_hfi_plot_sample = 0;
				}

				commands_plot_set_graph(0);
				commands_send_plot_points(motor->m_hfi_plot_sample, motor->m_hfi.buffer_current[(int)motor->m_hfi_plot_sample]);

				commands_plot_set_graph(1);
				commands_send_plot_points(motor->m_hfi_plot_sample, motor->m_hfi.buffer[(int)motor->m_hfi_plot_sample] * 1e6);

				motor->m_hfi_plot_sample++;
			}
		}
	} else {
		motor->m_hfi.angle = motor->m_phase_now_observer;
	}
}

static THD_FUNCTION(hfi_thread, arg) {
	(void)arg;

	chRegSetThreadName("foc hfi");

	for(;;) {
		if (hfi_thd_stop) {
			hfi_thd_stop = false;
			return;
		}

		hfi_update(&m_motor_1);
#ifdef HW_HAS_DUAL_MOTORS
		hfi_update(&m_motor_2);
#endif

		chThdSleepMicroseconds(500);
	}
}

static void do_dc_cal(void) {
	DCCAL_ON();

	// Wait max 5 seconds
	int cnt = 0;
	while(IS_DRV_FAULT()){
		chThdSleepMilliseconds(1);
		cnt++;
		if (cnt > 5000) {
			break;
		}
	};

	chThdSleepMilliseconds(1000);

	memset((int*)m_motor_1.m_curr_sum, 0, sizeof(m_motor_1.m_curr_sum));
	m_motor_1.m_curr_samples = 0;
	while(m_motor_1.m_curr_samples < 4000) {};
	m_motor_1.m_curr_ofs[0] = m_motor_1.m_curr_sum[0] / m_motor_1.m_curr_samples;
	m_motor_1.m_curr_ofs[1] = m_motor_1.m_curr_sum[1] / m_motor_1.m_curr_samples;
#ifdef HW_HAS_3_SHUNTS
	m_motor_1.m_curr_ofs[2] = m_motor_1.m_curr_sum[2] / m_motor_1.m_curr_samples;
#endif

#ifdef HW_HAS_DUAL_MOTORS
	memset((int*)m_motor_2.m_curr_sum, 0, sizeof(m_motor_2.m_curr_sum));
	m_motor_2.m_curr_samples = 0;
	while(m_motor_2.m_curr_samples < 4000) {};
	m_motor_2.m_curr_ofs[0] = m_motor_2.m_curr_sum[0] / m_motor_2.m_curr_samples;
	m_motor_2.m_curr_ofs[1] = m_motor_2.m_curr_sum[1] / m_motor_2.m_curr_samples;
#ifdef HW_HAS_3_SHUNTS
	m_motor_2.m_curr_ofs[2] = m_motor_2.m_curr_sum[2] / m_motor_2.m_curr_samples;
#endif
#endif

	DCCAL_OFF();
	m_dccal_done = true;
}

// See http://cas.ensmp.fr/~praly/Telechargement/Journaux/2010-IEEE_TPEL-Lee-Hong-Nam-Ortega-Praly-Astolfi.pdf
void observer_update(float v_alpha, float v_beta, float i_alpha, float i_beta,
		float dt, volatile float *x1, volatile float *x2, volatile float *phase, volatile motor_all_state_t *motor) {

	const float L = (3.0 / 2.0) * motor->m_conf->foc_motor_l;
	float R = (3.0 / 2.0) * motor->m_conf->foc_motor_r;

	// Saturation compensation
	const float sign = (motor->m_motor_state.iq * motor->m_motor_state.vq) >= 0.0 ? 1.0 : -1.0;
	R -= R * sign * motor->m_conf->foc_sat_comp * (motor->m_motor_state.i_abs_filter / motor->m_conf->l_current_max);

	// Temperature compensation
	const float t = mc_interface_temp_motor_filtered();
	if (motor->m_conf->foc_temp_comp && t > -25.0) {
		R += R * 0.00386 * (t - motor->m_conf->foc_temp_comp_base_temp);
	}

	const float L_ia = L * i_alpha;
	const float L_ib = L * i_beta;
	const float R_ia = R * i_alpha;
	const float R_ib = R * i_beta;
	const float lambda_2 = SQ(motor->m_conf->foc_motor_flux_linkage);
	const float gamma_half = motor->m_gamma_now * 0.5;

	switch (motor->m_conf->foc_observer_type) {
		case FOC_OBSERVER_ORTEGA_ORIGINAL: {
			float err = lambda_2 - (SQ(*x1 - L_ia) + SQ(*x2 - L_ib));
			float x1_dot = -R_ia + v_alpha + gamma_half * (*x1 - L_ia) * err;
			float x2_dot = -R_ib + v_beta + gamma_half * (*x2 - L_ib) * err;
			*x1 += x1_dot * dt;
			*x2 += x2_dot * dt;
		} break;

		case FOC_OBSERVER_ORTEGA_ITERATIVE: {
			// Iterative with some trial and error
			const int iterations = 6;
			const float dt_iteration = dt / (float)iterations;
			for (int i = 0;i < iterations;i++) {
				float err = lambda_2 - (SQ(*x1 - L_ia) + SQ(*x2 - L_ib));
				float gamma_tmp = gamma_half;
				if (utils_truncate_number_abs(&err, lambda_2 * 0.2)) {
					gamma_tmp *= 10.0;
				}
				float x1_dot = -R_ia + v_alpha + gamma_tmp * (*x1 - L_ia) * err;
				float x2_dot = -R_ib + v_beta + gamma_tmp * (*x2 - L_ib) * err;

				*x1 += x1_dot * dt_iteration;
				*x2 += x2_dot * dt_iteration;
			}
		} break;

		default:
			break;
	}

	// Same as iterative, but without iterations.
//	float err = lambda_2 - (SQ(*x1 - L_ia) + SQ(*x2 - L_ib));
//	float gamma_tmp = gamma_half;
//	if (utils_truncate_number_abs(&err, lambda_2 * 0.2)) {
//		gamma_tmp *= 10.0;
//	}
//	float x1_dot = -R_ia + v_alpha + gamma_tmp * (*x1 - L_ia) * err;
//	float x2_dot = -R_ib + v_beta + gamma_tmp * (*x2 - L_ib) * err;
//	*x1 += x1_dot * dt;
//	*x2 += x2_dot * dt;

	UTILS_NAN_ZERO(*x1);
	UTILS_NAN_ZERO(*x2);

	if (phase) {
		*phase = utils_fast_atan2(*x2 - L_ib, *x1 - L_ia);
	}
}

static void pll_run(float phase, float dt, volatile float *phase_var,
		volatile float *speed_var, volatile motor_all_state_t *motor) {
	UTILS_NAN_ZERO(*phase_var);
	float delta_theta = phase - *phase_var;
	utils_norm_angle_rad(&delta_theta);
	UTILS_NAN_ZERO(*speed_var);
	*phase_var += (*speed_var + motor->m_conf->foc_pll_kp * delta_theta) * dt;
	utils_norm_angle_rad((float*)phase_var);
	*speed_var += motor->m_conf->foc_pll_ki * delta_theta * dt;
}

/**
 * Run the current control loop.
 *
 * @param state_m
 * The motor state.
 *
 * Parameters that shall be set before calling this function:
 * id_target
 * iq_target
 * max_duty
 * phase
 * i_alpha
 * i_beta
 * v_bus
 * speed_rad_s
 *
 * Parameters that will be updated in this function:
 * i_bus
 * i_abs
 * i_abs_filter
 * v_alpha
 * v_beta
 * mod_d
 * mod_q
 * id
 * iq
 * id_filter
 * iq_filter
 * vd
 * vq
 * vd_int
 * vq_int
 * svm_sector
 *
 * @param dt
 * The time step in seconds.
 */
static void control_current(volatile motor_all_state_t *motor, float dt) {
	volatile motor_state_t *state_m = &motor->m_motor_state;

	float c,s;
	utils_fast_sincos_better(state_m->phase, &s, &c);

	float abs_rpm = fabsf(motor->m_speed_est_fast * 60 / (2 * M_PI));

	bool do_hfi = motor->m_conf->foc_sensor_mode == FOC_SENSOR_MODE_HFI &&
			!motor->m_phase_override &&
			abs_rpm < (motor->m_conf->foc_sl_erpm_hfi * (motor->m_cc_was_hfi ? 1.8 : 1.5));
	motor->m_cc_was_hfi = do_hfi;

	// Only allow Q axis current after the HFI ambiguity is resolved. This causes
	// a short delay when starting.
	if (do_hfi && motor->m_hfi.est_done_cnt < motor->m_conf->foc_hfi_start_samples) {
		state_m->iq_target = 0;
	}

	float max_duty = fabsf(state_m->max_duty);
	utils_truncate_number(&max_duty, 0.0, motor->m_conf->l_max_duty);

	state_m->id = c * state_m->i_alpha + s * state_m->i_beta;
	state_m->iq = c * state_m->i_beta  - s * state_m->i_alpha;
	UTILS_LP_FAST(state_m->id_filter, state_m->id, motor->m_conf->foc_current_filter_const);
	UTILS_LP_FAST(state_m->iq_filter, state_m->iq, motor->m_conf->foc_current_filter_const);

	float Ierr_d = state_m->id_target - state_m->id;
	float Ierr_q = state_m->iq_target - state_m->iq;

	state_m->vd = state_m->vd_int + Ierr_d * motor->m_conf->foc_current_kp;
	state_m->vq = state_m->vq_int + Ierr_q * motor->m_conf->foc_current_kp;

	// Temperature compensation
	const float t = mc_interface_temp_motor_filtered();
	float ki = motor->m_conf->foc_current_ki;
	if (motor->m_conf->foc_temp_comp && t > -5.0) {
		ki += ki * 0.00386 * (t - motor->m_conf->foc_temp_comp_base_temp);
	}

	state_m->vd_int += Ierr_d * (ki * dt);
	state_m->vq_int += Ierr_q * (ki * dt);

	// Decoupling
	float dec_vd = 0.0;
	float dec_vq = 0.0;
	float dec_bemf = 0.0;

	if (motor->m_control_mode < CONTROL_MODE_HANDBRAKE && motor->m_conf->foc_cc_decoupling != FOC_CC_DECOUPLING_DISABLED) {
		switch (motor->m_conf->foc_cc_decoupling) {
			case FOC_CC_DECOUPLING_CROSS:
				dec_vd = state_m->iq * state_m->speed_rad_s * motor->m_conf->foc_motor_l * (3.0 / 2.0);
				dec_vq = state_m->id * state_m->speed_rad_s * motor->m_conf->foc_motor_l * (3.0 / 2.0);
				break;

			case FOC_CC_DECOUPLING_BEMF:
				dec_bemf = state_m->speed_rad_s * motor->m_conf->foc_motor_flux_linkage;
				break;

			case FOC_CC_DECOUPLING_CROSS_BEMF:
				dec_vd = state_m->iq * state_m->speed_rad_s * motor->m_conf->foc_motor_l * (3.0 / 2.0);
				dec_vq = state_m->id * state_m->speed_rad_s * motor->m_conf->foc_motor_l * (3.0 / 2.0);
				dec_bemf = state_m->speed_rad_s * motor->m_conf->foc_motor_flux_linkage;
				break;

			default:
				break;
		}
	}

	state_m->vd -= dec_vd;
	state_m->vq += dec_vq + dec_bemf;

	float max_v_mag = (2.0 / 3.0) * max_duty * SQRT3_BY_2 * state_m->v_bus;

	// Saturation
	utils_saturate_vector_2d((float*)&state_m->vd, (float*)&state_m->vq, max_v_mag);
	state_m->mod_d = state_m->vd / ((2.0 / 3.0) * state_m->v_bus);
	state_m->mod_q = state_m->vq / ((2.0 / 3.0) * state_m->v_bus);

	// Integrator windup protection
	// This is important, tricky and probably needs improvement.
	// Currently we start by truncating the d-axis and then the q-axis with the magnitude that is
	// left. Axis decoupling is taken into account in the truncation. How to do that best is also
	// an open question...

	// Take both cross and back emf decoupling into consideration. Seems to make the control
	// noisy at full modulation.
//	utils_truncate_number((float*)&state_m->vd_int, -max_v_mag + dec_vd, max_v_mag + dec_vd);
//	float mag_left = sqrtf(SQ(max_v_mag) - SQ(state_m->vd_int - dec_vd));
//	utils_truncate_number((float*)&state_m->vq_int, -mag_left - (dec_vq + dec_bemf), mag_left - (dec_vq + dec_bemf));

	// Take only back emf decoupling into consideration. Seems to work best.
	utils_truncate_number((float*)&state_m->vd_int, -max_v_mag, max_v_mag);
	float mag_left = sqrtf(SQ(max_v_mag) - SQ(state_m->vd_int));
	utils_truncate_number((float*)&state_m->vq_int, -mag_left - dec_bemf, mag_left - dec_bemf);

	// Ignore decoupling. Works badly when back emf decoupling is used, probably not
	// the best way to go.
//	utils_truncate_number((float*)&state_m->vd_int, -max_v_mag, max_v_mag);
//	float mag_left = sqrtf(SQ(max_v_mag) - SQ(state_m->vd_int));
//	utils_truncate_number((float*)&state_m->vq_int, -mag_left, mag_left);

	// This is how anti-windup was done in FW < 4.0. Does not work well when there is too much D axis voltage.
//	utils_truncate_number((float*)&state_m->vd_int, -max_v_mag, max_v_mag);
//	utils_truncate_number((float*)&state_m->vq_int, -max_v_mag, max_v_mag);

	// TODO: Have a look at this?
	state_m->i_bus = state_m->mod_d * state_m->id + state_m->mod_q * state_m->iq;
	state_m->i_abs = sqrtf(SQ(state_m->id) + SQ(state_m->iq));
	state_m->i_abs_filter = sqrtf(SQ(state_m->id_filter) + SQ(state_m->iq_filter));

	float mod_alpha = c * state_m->mod_d - s * state_m->mod_q;
	float mod_beta  = c * state_m->mod_q + s * state_m->mod_d;

	// Deadtime compensation
	const float i_alpha_filter = c * state_m->id_target - s * state_m->iq_target;
	const float i_beta_filter = c * state_m->iq_target + s * state_m->id_target;
	const float ia_filter = i_alpha_filter;
	const float ib_filter = -0.5 * i_alpha_filter + SQRT3_BY_2 * i_beta_filter;
	const float ic_filter = -0.5 * i_alpha_filter - SQRT3_BY_2 * i_beta_filter;
	const float mod_alpha_filter_sgn = (2.0 / 3.0) * SIGN(ia_filter) - (1.0 / 3.0) * SIGN(ib_filter) - (1.0 / 3.0) * SIGN(ic_filter);
	const float mod_beta_filter_sgn = ONE_BY_SQRT3 * SIGN(ib_filter) - ONE_BY_SQRT3 * SIGN(ic_filter);
	const float mod_comp_fact = motor->m_conf->foc_dt_us * 1e-6 * motor->m_conf->foc_f_sw;
	const float mod_alpha_comp = mod_alpha_filter_sgn * mod_comp_fact;
	const float mod_beta_comp = mod_beta_filter_sgn * mod_comp_fact;

	// Apply compensation here so that 0 duty cycle has no glitches.
	state_m->v_alpha = (mod_alpha - mod_alpha_comp) * (2.0 / 3.0) * state_m->v_bus;
	state_m->v_beta = (mod_beta - mod_beta_comp) * (2.0 / 3.0) * state_m->v_bus;
	state_m->vd = c * motor->m_motor_state.v_alpha + s * motor->m_motor_state.v_beta;
	state_m->vq = c * motor->m_motor_state.v_beta  - s * motor->m_motor_state.v_alpha;

	// HFI
	if (do_hfi) {
		CURRENT_FILTER_OFF();

		float mod_alpha_tmp = mod_alpha;
		float mod_beta_tmp = mod_beta;

		float hfi_voltage;
		if (motor->m_hfi.est_done_cnt < motor->m_conf->foc_hfi_start_samples) {
			hfi_voltage = motor->m_conf->foc_hfi_voltage_start;
		} else {
			hfi_voltage = utils_map(fabsf(state_m->iq), 0.0, motor->m_conf->l_current_max,
					motor->m_conf->foc_hfi_voltage_run, motor->m_conf->foc_hfi_voltage_max);
		}

		utils_truncate_number_abs(&hfi_voltage, state_m->v_bus * (2.0 / 3.0) * 0.9);

		if (motor->m_hfi.is_samp_n) {
			float sample_now = (utils_tab_sin_32_1[motor->m_hfi.ind * motor->m_hfi.table_fact] * state_m->i_alpha -
					utils_tab_cos_32_1[motor->m_hfi.ind * motor->m_hfi.table_fact] * state_m->i_beta);
			float current_sample = sample_now - motor->m_hfi.prev_sample;

			motor->m_hfi.buffer_current[motor->m_hfi.ind] = current_sample;

			if (current_sample > 0.01) {
				motor->m_hfi.buffer[motor->m_hfi.ind] = ((hfi_voltage / 2.0 - motor->m_conf->foc_motor_r *
						current_sample) / (motor->m_conf->foc_f_sw * current_sample));
			}

			motor->m_hfi.ind++;
			if (motor->m_hfi.ind == motor->m_hfi.samples) {
				motor->m_hfi.ind = 0;
				motor->m_hfi.ready = true;
			}

			mod_alpha_tmp += hfi_voltage * utils_tab_sin_32_1[motor->m_hfi.ind * motor->m_hfi.table_fact] / ((2.0 / 3.0) * state_m->v_bus);
			mod_beta_tmp -= hfi_voltage * utils_tab_cos_32_1[motor->m_hfi.ind * motor->m_hfi.table_fact] / ((2.0 / 3.0) * state_m->v_bus);
		} else {
			motor->m_hfi.prev_sample = utils_tab_sin_32_1[motor->m_hfi.ind * motor->m_hfi.table_fact] * state_m->i_alpha -
					utils_tab_cos_32_1[motor->m_hfi.ind * motor->m_hfi.table_fact] * state_m->i_beta;

			mod_alpha_tmp -= hfi_voltage * utils_tab_sin_32_1[motor->m_hfi.ind * motor->m_hfi.table_fact] / ((2.0 / 3.0) * state_m->v_bus);
			mod_beta_tmp += hfi_voltage * utils_tab_cos_32_1[motor->m_hfi.ind * motor->m_hfi.table_fact] / ((2.0 / 3.0) * state_m->v_bus);
		}

		utils_saturate_vector_2d(&mod_alpha_tmp, &mod_beta_tmp, SQRT3_BY_2 * 0.95);
		motor->m_hfi.is_samp_n = !motor->m_hfi.is_samp_n;

		if (motor->m_conf->foc_sample_v0_v7) {
			mod_alpha = mod_alpha_tmp;
			mod_beta = mod_beta_tmp;
		} else {
			// Delay adding the HFI voltage when not sampling in both 0 vectors, as it will cancel
			// itself with the opposite pulse from the previous HFI sample. This makes more sense
			// when drawing the SVM waveform.
			svm(-mod_alpha_tmp, -mod_beta_tmp, TIM1->ARR,
					(uint32_t*)&motor->m_duty1_next,
					(uint32_t*)&motor->m_duty2_next,
					(uint32_t*)&motor->m_duty3_next,
					(uint32_t*)&state_m->svm_sector);
			motor->m_duty_next_set = true;
		}
	} else {
		CURRENT_FILTER_ON();
		motor->m_hfi.ind = 0;
		motor->m_hfi.ready = false;
		motor->m_hfi.is_samp_n = false;
		motor->m_hfi.prev_sample = 0.0;
	}

	// Set output (HW Dependent)
	uint32_t duty1, duty2, duty3, top;
	top = TIM1->ARR;
	svm(-mod_alpha, -mod_beta, top, &duty1, &duty2, &duty3, (uint32_t*)&state_m->svm_sector);

	if (motor == &m_motor_1) {
		TIMER_UPDATE_DUTY_M1(duty1, duty2, duty3);
	} else {
		TIMER_UPDATE_DUTY_M2(duty1, duty2, duty3);
	}

	// do not allow to turn on PWM outputs if virtual motor is used
	if(virtual_motor_is_connected() == false) {
		if (!motor->m_output_on) {
			start_pwm_hw(motor);
		}
	}
}

// Magnitude must not be larger than sqrt(3)/2, or 0.866
static void svm(float alpha, float beta, uint32_t PWMHalfPeriod,
		uint32_t* tAout, uint32_t* tBout, uint32_t* tCout, uint32_t *svm_sector) {
	uint32_t sector;

	if (beta >= 0.0f) {
		if (alpha >= 0.0f) {
			//quadrant I
			if (ONE_BY_SQRT3 * beta > alpha) {
				sector = 2;
			} else {
				sector = 1;
			}
		} else {
			//quadrant II
			if (-ONE_BY_SQRT3 * beta > alpha) {
				sector = 3;
			} else {
				sector = 2;
			}
		}
	} else {
		if (alpha >= 0.0f) {
			//quadrant IV5
			if (-ONE_BY_SQRT3 * beta > alpha) {
				sector = 5;
			} else {
				sector = 6;
			}
		} else {
			//quadrant III
			if (ONE_BY_SQRT3 * beta > alpha) {
				sector = 4;
			} else {
				sector = 5;
			}
		}
	}

	// PWM timings
	uint32_t tA, tB, tC;

	switch (sector) {

	// sector 1-2
	case 1: {
		// Vector on-times
		uint32_t t1 = (alpha - ONE_BY_SQRT3 * beta) * PWMHalfPeriod;
		uint32_t t2 = (TWO_BY_SQRT3 * beta) * PWMHalfPeriod;

		// PWM timings
		tA = (PWMHalfPeriod - t1 - t2) / 2;
		tB = tA + t1;
		tC = tB + t2;

		break;
	}

	// sector 2-3
	case 2: {
		// Vector on-times
		uint32_t t2 = (alpha + ONE_BY_SQRT3 * beta) * PWMHalfPeriod;
		uint32_t t3 = (-alpha + ONE_BY_SQRT3 * beta) * PWMHalfPeriod;

		// PWM timings
		tB = (PWMHalfPeriod - t2 - t3) / 2;
		tA = tB + t3;
		tC = tA + t2;

		break;
	}

	// sector 3-4
	case 3: {
		// Vector on-times
		uint32_t t3 = (TWO_BY_SQRT3 * beta) * PWMHalfPeriod;
		uint32_t t4 = (-alpha - ONE_BY_SQRT3 * beta) * PWMHalfPeriod;

		// PWM timings
		tB = (PWMHalfPeriod - t3 - t4) / 2;
		tC = tB + t3;
		tA = tC + t4;

		break;
	}

	// sector 4-5
	case 4: {
		// Vector on-times
		uint32_t t4 = (-alpha + ONE_BY_SQRT3 * beta) * PWMHalfPeriod;
		uint32_t t5 = (-TWO_BY_SQRT3 * beta) * PWMHalfPeriod;

		// PWM timings
		tC = (PWMHalfPeriod - t4 - t5) / 2;
		tB = tC + t5;
		tA = tB + t4;

		break;
	}

	// sector 5-6
	case 5: {
		// Vector on-times
		uint32_t t5 = (-alpha - ONE_BY_SQRT3 * beta) * PWMHalfPeriod;
		uint32_t t6 = (alpha - ONE_BY_SQRT3 * beta) * PWMHalfPeriod;

		// PWM timings
		tC = (PWMHalfPeriod - t5 - t6) / 2;
		tA = tC + t5;
		tB = tA + t6;

		break;
	}

	// sector 6-1
	case 6: {
		// Vector on-times
		uint32_t t6 = (-TWO_BY_SQRT3 * beta) * PWMHalfPeriod;
		uint32_t t1 = (alpha + ONE_BY_SQRT3 * beta) * PWMHalfPeriod;

		// PWM timings
		tA = (PWMHalfPeriod - t6 - t1) / 2;
		tC = tA + t1;
		tB = tC + t6;

		break;
	}
	}

	*tAout = tA;
	*tBout = tB;
	*tCout = tC;
	*svm_sector = sector;
}

static void run_pid_control_pos(float angle_now, float angle_set, float dt, volatile motor_all_state_t *motor) {
	float p_term;
	float d_term;

	// PID is off. Return.
	if (motor->m_control_mode != CONTROL_MODE_POS) {
		motor->m_pos_i_term = 0;
		motor->m_pos_prev_error = 0;
		return;
	}

	// Compute parameters
	float error = utils_angle_difference(angle_set, angle_now);

	if (encoder_is_configured()) {
		if (motor->m_conf->foc_encoder_inverted) {
			error = -error;
		}
	}

	p_term = error * motor->m_conf->p_pid_kp;
	motor->m_pos_i_term += error * (motor->m_conf->p_pid_ki * dt);

	// Average DT for the D term when the error does not change. This likely
	// happens at low speed when the position resolution is low and several
	// control iterations run without position updates.
	// TODO: Are there problems with this approach?
	motor->m_pos_dt_int += dt;
	if (error == motor->m_pos_prev_error) {
		d_term = 0.0;
	} else {
		d_term = (error - motor->m_pos_prev_error) * (motor->m_conf->p_pid_kd / motor->m_pos_dt_int);
		motor->m_pos_dt_int = 0.0;
	}

	// Filter D
	UTILS_LP_FAST(motor->m_pos_d_filter, d_term, motor->m_conf->p_pid_kd_filter);
	d_term = motor->m_pos_d_filter;


	// I-term wind-up protection
	float p_tmp = p_term;
	utils_truncate_number_abs(&p_tmp, 1.0);
	utils_truncate_number_abs((float*)&motor->m_pos_i_term, 1.0 - fabsf(p_tmp));

	// Store previous error
	motor->m_pos_prev_error = error;

	// Calculate output
	float output = p_term + motor->m_pos_i_term + d_term;
	utils_truncate_number(&output, -1.0, 1.0);

	if (encoder_is_configured()) {
		if (encoder_index_found()) {
			motor->m_iq_set = output * motor->m_conf->lo_current_max;
		} else {
			// Rotate the motor with 40 % power until the encoder index is found.
			motor->m_iq_set = 0.4 * motor->m_conf->lo_current_max;
		}
	} else {
		motor->m_iq_set = output * motor->m_conf->lo_current_max;
	}
}

static void run_pid_control_speed(float dt, volatile motor_all_state_t *motor) {
	float p_term;
	float d_term;

	// PID is off. Return.
	if (motor->m_control_mode != CONTROL_MODE_SPEED) {
		motor->m_speed_i_term = 0.0;
		motor->m_speed_prev_error = 0.0;
		return;
	}

	const float rpm = mcpwm_foc_get_rpm();
	float error = motor->m_speed_pid_set_rpm - rpm;

	// Too low RPM set. Reset state and return.
	if (fabsf(motor->m_speed_pid_set_rpm) < motor->m_conf->s_pid_min_erpm) {
		motor->m_speed_i_term = 0.0;
		motor->m_speed_prev_error = error;
		return;
	}

	// Compute parameters
	p_term = error * motor->m_conf->s_pid_kp * (1.0 / 20.0);
	motor->m_speed_i_term += error * (motor->m_conf->s_pid_ki * dt) * (1.0 / 20.0);
	d_term = (error - motor->m_speed_prev_error) * (motor->m_conf->s_pid_kd / dt) * (1.0 / 20.0);

	// Filter D
	UTILS_LP_FAST(motor->m_speed_d_filter, d_term, motor->m_conf->s_pid_kd_filter);
	d_term = motor->m_speed_d_filter;

	// I-term wind-up protection
	utils_truncate_number((float*)&motor->m_speed_i_term, -1.0, 1.0);

	// Store previous error
	motor->m_speed_prev_error = error;

	// Calculate output
	float output = p_term + motor->m_speed_i_term + d_term;
	utils_truncate_number(&output, -1.0, 1.0);

	// Optionally disable braking
	if (!motor->m_conf->s_pid_allow_braking) {
		if (rpm > 20.0 && output < 0.0) {
			output = 0.0;
		}

		if (rpm < -20.0 && output > 0.0) {
			output = 0.0;
		}
	}

	motor->m_iq_set = output * motor->m_conf->lo_current_max;
}

static void stop_pwm_hw(volatile motor_all_state_t *motor) {
	if (motor == &m_motor_1) {
		TIM_SelectOCxM(TIM1, TIM_Channel_1, TIM_ForcedAction_InActive);
		TIM_CCxCmd(TIM1, TIM_Channel_1, TIM_CCx_Enable);
		TIM_CCxNCmd(TIM1, TIM_Channel_1, TIM_CCxN_Disable);

		TIM_SelectOCxM(TIM1, TIM_Channel_2, TIM_ForcedAction_InActive);
		TIM_CCxCmd(TIM1, TIM_Channel_2, TIM_CCx_Enable);
		TIM_CCxNCmd(TIM1, TIM_Channel_2, TIM_CCxN_Disable);

		TIM_SelectOCxM(TIM1, TIM_Channel_3, TIM_ForcedAction_InActive);
		TIM_CCxCmd(TIM1, TIM_Channel_3, TIM_CCx_Enable);
		TIM_CCxNCmd(TIM1, TIM_Channel_3, TIM_CCxN_Disable);

		TIM_GenerateEvent(TIM1, TIM_EventSource_COM);

#ifdef HW_HAS_DRV8313
		DISABLE_BR();
#endif

		motor->m_output_on = false;
	} else {
		TIM_SelectOCxM(TIM8, TIM_Channel_1, TIM_ForcedAction_InActive);
		TIM_CCxCmd(TIM8, TIM_Channel_1, TIM_CCx_Enable);
		TIM_CCxNCmd(TIM8, TIM_Channel_1, TIM_CCxN_Disable);

		TIM_SelectOCxM(TIM8, TIM_Channel_2, TIM_ForcedAction_InActive);
		TIM_CCxCmd(TIM8, TIM_Channel_2, TIM_CCx_Enable);
		TIM_CCxNCmd(TIM8, TIM_Channel_2, TIM_CCxN_Disable);

		TIM_SelectOCxM(TIM8, TIM_Channel_3, TIM_ForcedAction_InActive);
		TIM_CCxCmd(TIM8, TIM_Channel_3, TIM_CCx_Enable);
		TIM_CCxNCmd(TIM8, TIM_Channel_3, TIM_CCxN_Disable);

		TIM_GenerateEvent(TIM8, TIM_EventSource_COM);

#ifdef HW_HAS_DRV8313_2
		DISABLE_BR_2();
#endif

		motor->m_output_on = false;
	}
}

static void start_pwm_hw(volatile motor_all_state_t *motor) {
	if (motor == &m_motor_1) {
		TIM_SelectOCxM(TIM1, TIM_Channel_1, TIM_OCMode_PWM1);
		TIM_CCxCmd(TIM1, TIM_Channel_1, TIM_CCx_Enable);
		TIM_CCxNCmd(TIM1, TIM_Channel_1, TIM_CCxN_Enable);

		TIM_SelectOCxM(TIM1, TIM_Channel_2, TIM_OCMode_PWM1);
		TIM_CCxCmd(TIM1, TIM_Channel_2, TIM_CCx_Enable);
		TIM_CCxNCmd(TIM1, TIM_Channel_2, TIM_CCxN_Enable);

		TIM_SelectOCxM(TIM1, TIM_Channel_3, TIM_OCMode_PWM1);
		TIM_CCxCmd(TIM1, TIM_Channel_3, TIM_CCx_Enable);
		TIM_CCxNCmd(TIM1, TIM_Channel_3, TIM_CCxN_Enable);

		// Generate COM event in ADC interrupt to get better synchronization
		//	TIM_GenerateEvent(TIM1, TIM_EventSource_COM);

#ifdef HW_HAS_DRV8313
		ENABLE_BR();
#endif
		motor->m_output_on = true;
	} else {
		TIM_SelectOCxM(TIM8, TIM_Channel_1, TIM_OCMode_PWM1);
		TIM_CCxCmd(TIM8, TIM_Channel_1, TIM_CCx_Enable);
		TIM_CCxNCmd(TIM8, TIM_Channel_1, TIM_CCxN_Enable);

		TIM_SelectOCxM(TIM8, TIM_Channel_2, TIM_OCMode_PWM1);
		TIM_CCxCmd(TIM8, TIM_Channel_2, TIM_CCx_Enable);
		TIM_CCxNCmd(TIM8, TIM_Channel_2, TIM_CCxN_Enable);

		TIM_SelectOCxM(TIM8, TIM_Channel_3, TIM_OCMode_PWM1);
		TIM_CCxCmd(TIM8, TIM_Channel_3, TIM_CCx_Enable);
		TIM_CCxNCmd(TIM8, TIM_Channel_3, TIM_CCxN_Enable);

#ifdef HW_HAS_DRV8313_2
		ENABLE_BR_2();
#endif
		motor->m_output_on = true;
	}
}

static int read_hall(volatile motor_all_state_t *motor) {
	bool is_m1 = motor == &m_motor_1;

	int h1 = is_m1 ? READ_HALL1() : READ_HALL1_2();
	int h2 = is_m1 ? READ_HALL2() : READ_HALL2_2();
	int h3 = is_m1 ? READ_HALL3() : READ_HALL3_2();

	h1 += is_m1 ? READ_HALL1() : READ_HALL1_2();
	h2 += is_m1 ? READ_HALL2() : READ_HALL2_2();
	h3 += is_m1 ? READ_HALL3() : READ_HALL3_2();

	h1 += is_m1 ? READ_HALL1() : READ_HALL1_2();
	h2 += is_m1 ? READ_HALL2() : READ_HALL2_2();
	h3 += is_m1 ? READ_HALL3() : READ_HALL3_2();

	return (h1 > 1) | ((h2 > 1) << 1) | ((h3 > 1) << 2);
}

static float correct_encoder(float obs_angle, float enc_angle, float speed,
		float sl_erpm, volatile motor_all_state_t *motor) {
	float rpm_abs = fabsf(speed / ((2.0 * M_PI) / 60.0));

	// Hysteresis 5 % of total speed
	float hyst = sl_erpm * 0.05;
	if (motor->m_using_encoder) {
		if (rpm_abs > (sl_erpm + hyst)) {
			motor->m_using_encoder = false;
		}
	} else {
		if (rpm_abs < (sl_erpm- hyst)) {
			motor->m_using_encoder = true;
		}
	}

	return motor->m_using_encoder ? enc_angle : obs_angle;
}

static float correct_hall(float angle, float speed, float dt, volatile motor_all_state_t *motor) {
	float rpm_abs = fabsf(speed / ((2.0 * M_PI) / 60.0));

	// Hysteresis 5 % of total speed
	float hyst = motor->m_conf->foc_sl_erpm * 0.1;
	if (motor->m_using_hall) {
		if (rpm_abs > (motor->m_conf->foc_sl_erpm + hyst)) {
			motor->m_using_hall = false;
		}
	} else {
		if (rpm_abs < (motor->m_conf->foc_sl_erpm - hyst)) {
			motor->m_using_hall = true;
		}
	}

	if (motor->m_using_hall) {
		int ang_hall_int = motor->m_conf->foc_hall_table[read_hall(motor)];

		// Only override the observer if the hall sensor value is valid.
		if (ang_hall_int < 201) {
			float ang_hall_now = (((float)ang_hall_int / 200.0) * 360.0) * M_PI / 180.0;

			if (motor->m_ang_hall_int_prev < 0) {
				// Previous angle not valid
				motor->m_ang_hall_int_prev = ang_hall_int;

				if (motor->m_ang_hall_int_prev == -2) {
					// Before was sensorless, initialize with the provided angle
					motor->m_ang_hall = angle;
				} else {
					// A boot or error has occurred. Use center of hall sensor angle.
					motor->m_ang_hall = ((ang_hall_int / 200.0) * 360.0) * M_PI / 180.0;
				}
			} else if (ang_hall_int != motor->m_ang_hall_int_prev) {
				// A transition was just made. The angle is in the middle of the new and old angle.
				int ang_avg = abs(ang_hall_int - motor->m_ang_hall_int_prev);
				if (ang_avg < 100) {
					ang_avg = (ang_hall_int + motor->m_ang_hall_int_prev) / 2;
				} else if (ang_avg != 100) {
					ang_avg = (ang_hall_int + motor->m_ang_hall_int_prev) / 2 + 100;
				}
				ang_avg %= 200;
				motor->m_ang_hall = (((float)ang_avg / 200.0) * 360.0) * M_PI / 180.0;
			}

			motor->m_ang_hall_int_prev = ang_hall_int;

			if (rpm_abs < 100) {
				// Don't interpolate on very low speed, just use the closest hall sensor
				motor->m_ang_hall = ang_hall_now;
			} else {
				// Interpolate
				float diff = utils_angle_difference_rad(motor->m_ang_hall, ang_hall_now);
				if (fabsf(diff) < ((2.0 * M_PI) / 12.0)) {
					// Do interpolation
					motor->m_ang_hall += speed * dt;
				} else {
					// We are too far away with the interpolation
					motor->m_ang_hall -= diff / 100.0;
				}
			}

			utils_norm_angle_rad((float*)&motor->m_ang_hall);
			angle = motor->m_ang_hall;
		} else {
			// Invalid hall reading. Don't update angle.
			motor->m_ang_hall_int_prev = -1;

			// Also allow open loop in order to behave like normal sensorless
			// operation. Then the motor works even if the hall sensor cable
			// gets disconnected (when the sensor spacing is 120 degrees).
			if (motor->m_phase_observer_override && motor->m_state == MC_STATE_RUNNING) {
				angle = motor->m_phase_now_observer_override;
			}
		}
	} else {
		// We are running sensorless.
		motor->m_ang_hall_int_prev = -2;
	}

	return angle;
}

static void terminal_plot_hfi(int argc, const char **argv) {
	if (argc == 2) {
		int d = -1;
		sscanf(argv[1], "%d", &d);

		if (d == 0 || d == 1 || d == 2) {
			motor_now()->m_hfi_plot_en = d;
			if (motor_now()->m_hfi_plot_en == 1) {
				motor_now()->m_hfi_plot_sample = 0.0;
				commands_init_plot("Sample", "Value");
				commands_plot_add_graph("Phase");
				commands_plot_add_graph("Phase bin2");
				commands_plot_add_graph("Ld - Lq (uH");
				commands_plot_add_graph("L Diff Sat (uH)");
				commands_plot_add_graph("L Avg (uH)");
			} else if (motor_now()->m_hfi_plot_en == 2) {
				motor_now()->m_hfi_plot_sample = 0.0;
				commands_init_plot("Sample Index", "Value");
				commands_plot_add_graph("Current (A)");
				commands_plot_add_graph("Inductance (uH)");
			}

			commands_printf(motor_now()->m_hfi_plot_en ?
						"HFI plot enabled" :
						"HFI plot disabled");
		} else {
			commands_printf("Invalid Argument. en has to be 0, 1 or 2.\n");
		}
	} else {
		commands_printf("This command requires one argument.\n");
	}
}<|MERGE_RESOLUTION|>--- conflicted
+++ resolved
@@ -2727,21 +2727,6 @@
 //			motor->m_conf->foc_observer_gain);
 
 	// Observer gain scaling, based on bus voltage and duty cycle
-<<<<<<< HEAD
-	//motor->m_gamma_now = utils_map(fabsf(motor->m_motor_state.duty_now),
-	//		0.0, 40.0 / motor->m_motor_state.v_bus,
-	//		motor->m_conf->foc_observer_gain_slow * motor->m_conf->foc_observer_gain,
-	//		motor->m_conf->foc_observer_gain);
-
-	float gamma_tmp = utils_map(fabsf(motor->m_motor_state.duty_now),
-	      0.0, 15.0 / motor->m_motor_state.v_bus,
-	      0,
-	      motor->m_conf->foc_observer_gain);
-	  if (gamma_tmp < (motor->m_conf->foc_observer_gain_slow * motor->m_conf->foc_observer_gain)) {
-	    gamma_tmp = motor->m_conf->foc_observer_gain_slow * motor->m_conf->foc_observer_gain;
-	  }
-	  motor->m_gamma_now = gamma_tmp;
-=======
 	float gamma_tmp = utils_map(fabsf(motor->m_motor_state.duty_now),
 			0.0, 40.0 / motor->m_motor_state.v_bus,
 			0,
@@ -2751,7 +2736,6 @@
 	}
 	// 3.5 scaling is kind of arbitrary, but it should make configs from old VESC Tools more likely to work.
 	motor->m_gamma_now = gamma_tmp * 3.5;
->>>>>>> 51f0fcea
 }
 
 static THD_FUNCTION(timer_thread, arg) {

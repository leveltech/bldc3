--- conflicted
+++ resolved
@@ -103,11 +103,7 @@
 //Pins for Third UART
 #define HW_UART_3_BAUD				115200
 #define HW_UART_3_DEV				SD2
-<<<<<<< HEAD
-#define HW_UART_3_GPIO_AF			    GPIO_AF_USART2
-=======
 #define HW_UART_3_GPIO_AF			GPIO_AF_USART2
->>>>>>> 3a071cee
 #define HW_UART_3_TX_PORT			GPIOD
 #define HW_UART_3_TX_PIN			6
 #define HW_UART_3_RX_PORT			GPIOD
